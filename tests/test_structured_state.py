--- conflicted
+++ resolved
@@ -1,797 +1,795 @@
-from typing import Any, Union
-import random  # type: ignore
-import pytest
-
-import cuquantum as cq  # type: ignore
-import cupy as cp  # type: ignore
-import numpy as np  # type: ignore
-
-from pytket.circuit import Circuit, Qubit, OpType, Op  # type: ignore
-from pytket.pauli import Pauli, QubitPauliString  # type: ignore
-from pytket.extensions.cutensornet.structured_state import (
-    CuTensorNetHandle,
-    Config,
-    MPS,
-    MPSxGate,
-    MPSxMPO,
-    TTNxGate,
-    DirTTN,
-    simulate,
-    prepare_circuit_mps,
-    SimulationAlgorithm,
-)
-from pytket.extensions.cutensornet.structured_state.ttn import RootPath
-from pytket.extensions.cutensornet.utils import circuit_statevector_postselect
-
-
-def test_libhandle_manager() -> None:
-    circ = Circuit(5)
-
-    # Proper use of library handle
-    with CuTensorNetHandle() as libhandle:
-        cfg = Config()
-        mps = MPS(libhandle, circ.qubits, cfg)
-        assert np.isclose(mps.vdot(mps), 1, atol=cfg._atol)
-
-    # Catch exception due to library handle out of scope
-    with pytest.raises(RuntimeError):
-        mps.vdot(mps)
-
-
-def test_init() -> None:
-    circ = Circuit(8)
-    qubit_partition = {i: [q] for i, q in enumerate(circ.qubits)}
-
-    with CuTensorNetHandle() as libhandle:
-        mps_gate = MPSxGate(libhandle, circ.qubits, Config())
-        assert mps_gate.is_valid()
-        mps_mpo = MPSxMPO(libhandle, circ.qubits, Config())
-        assert mps_mpo.is_valid()
-        ttn_gate = TTNxGate(libhandle, qubit_partition, Config())
-        assert ttn_gate.is_valid()
-
-
-@pytest.mark.parametrize(
-    "algorithm",
-    [
-        SimulationAlgorithm.MPSxGate,
-        SimulationAlgorithm.MPSxMPO,
-        SimulationAlgorithm.TTNxGate,
-    ],
-)
-def test_copy(algorithm: SimulationAlgorithm) -> None:
-    simple_circ = Circuit(2).H(0).H(1).CX(0, 1)
-
-    with CuTensorNetHandle() as libhandle:
-        # Default config
-        cfg = Config()
-        state = simulate(libhandle, simple_circ, algorithm, cfg)
-        assert state.is_valid()
-        copy_state = state.copy()
-        assert copy_state.is_valid()
-        assert np.isclose(copy_state.vdot(state), 1.0, atol=cfg._atol)
-
-        # Bounded chi
-        cfg = Config(chi=8)
-        state = simulate(libhandle, simple_circ, algorithm, cfg)
-        assert state.is_valid()
-        copy_state = state.copy()
-        assert copy_state.is_valid()
-        assert np.isclose(copy_state.vdot(state), 1.0, atol=cfg._atol)
-
-        # Bounded truncation_fidelity
-        cfg = Config(truncation_fidelity=0.9999)
-        state = simulate(libhandle, simple_circ, algorithm, cfg)
-        assert state.is_valid()
-        copy_state = state.copy()
-        assert copy_state.is_valid()
-        assert np.isclose(copy_state.vdot(state), 1.0, atol=cfg._atol)
-
-
-def test_canonicalise_mps() -> None:
-    cp.random.seed(1)
-    circ = Circuit(5)
-
-    with CuTensorNetHandle() as libhandle:
-        cfg = Config()
-        mps_gate = MPSxGate(libhandle, circ.qubits, cfg)
-        # Fill up the tensors with random entries
-
-        # Leftmost tensor
-        T_d = cp.empty(shape=(1, 4, 2), dtype=cfg._complex_t)
-        for i1 in range(T_d.shape[1]):
-            for i2 in range(T_d.shape[2]):
-                T_d[0][i1][i2] = cp.random.rand() + 1j * cp.random.rand()
-        mps_gate.tensors[0] = T_d
-
-        # Middle tensors
-        for pos in range(1, len(mps_gate) - 1):
-            T_d = cp.empty(shape=(4, 4, 2), dtype=cfg._complex_t)
-            for i0 in range(T_d.shape[0]):
-                for i1 in range(T_d.shape[1]):
-                    for i2 in range(T_d.shape[2]):
-                        T_d[i0][i1][i2] = cp.random.rand() + 1j * cp.random.rand()
-            mps_gate.tensors[pos] = T_d
-
-        # Rightmost tensor
-        T_d = cp.empty(shape=(4, 1, 2), dtype=cfg._complex_t)
-        for i0 in range(T_d.shape[0]):
-            for i2 in range(T_d.shape[2]):
-                T_d[i0][0][i2] = cp.random.rand() + 1j * cp.random.rand()
-        mps_gate.tensors[len(mps_gate) - 1] = T_d
-
-        assert mps_gate.is_valid()
-
-        # Calculate the norm of the MPS
-        norm_sq = mps_gate.vdot(mps_gate)
-
-        # Keep a copy of the non-canonicalised MPS
-        mps_copy = mps_gate.copy()
-
-        # Canonicalise around center_pos
-        center_pos = 2
-        mps_gate.canonicalise(l_pos=center_pos, r_pos=center_pos)
-
-        # Check that canonicalisation did not change the vector
-        overlap = mps_gate.vdot(mps_copy)
-        assert np.isclose(overlap, norm_sq, atol=cfg._atol)
-
-        # Check that the corresponding tensors are in orthogonal form
-        for pos in range(len(mps_gate)):
-            if pos == center_pos:  # This needs not be in orthogonal form
-                continue
-
-            T_d = mps_gate.tensors[pos]
-
-            if pos < 2:  # Should be in left orthogonal form
-                result = cq.contract("lrp,lRp->rR", T_d, T_d.conj())
-            elif pos > 2:  # Should be in right orthogonal form
-                result = cq.contract("lrp,Lrp->lL", T_d, T_d.conj())
-
-            # Check that the result is the identity
-            assert cp.allclose(result, cp.eye(result.shape[0]))
-
-
-@pytest.mark.parametrize(
-    "center",
-    [
-        (DirTTN.RIGHT,),
-        (DirTTN.LEFT, DirTTN.RIGHT),
-        (DirTTN.LEFT, DirTTN.RIGHT, DirTTN.RIGHT),
-        Qubit("q", [2]),
-    ],
-)
-def test_canonicalise_ttn(center: Union[RootPath, Qubit]) -> None:
-    cp.random.seed(1)
-    n_levels = 3
-    n_qubits = 2**n_levels
-    max_dim = 8
-
-    circ = Circuit(n_qubits)
-    qubit_partition = {i: [q] for i, q in enumerate(circ.qubits)}
-
-    with CuTensorNetHandle() as libhandle:
-        ttn = TTNxGate(libhandle, qubit_partition, Config())
-
-        # Fill up the tensors with random entries
-        for path, node in ttn.nodes.items():
-            if node.is_leaf:
-                T = cp.empty(shape=(2, max_dim), dtype=ttn._cfg._complex_t)
-                for i0 in range(T.shape[0]):
-                    for i1 in range(T.shape[1]):
-                        T[i0][i1] = cp.random.rand() + 1j * cp.random.rand()
-            else:
-                shape = (max_dim, max_dim, max_dim if len(path) != 0 else 1)
-                T = cp.empty(shape=shape, dtype=ttn._cfg._complex_t)
-                for i0 in range(shape[0]):
-                    for i1 in range(shape[1]):
-                        for i2 in range(shape[2]):
-                            T[i0][i1][i2] = cp.random.rand() + 1j * cp.random.rand()
-            node.tensor = T
-
-        assert ttn.is_valid()
-
-        # Calculate the norm of the TTN
-        norm_sq = ttn.vdot(ttn)
-
-        # Keep a copy of the non-canonicalised TTN
-        ttn_copy = ttn.copy()
-
-        # Canonicalise at target path
-        R = ttn.canonicalise(center)
-        assert ttn.is_valid()
-
-        # Check that canonicalisation did not change the vector
-        overlap = ttn.vdot(ttn_copy)
-        assert np.isclose(overlap / norm_sq, 1.0, atol=ttn._cfg._atol)
-
-        # Check that the tensor R returned agrees with the norm
-        overlap_R = cq.contract("ud,ud->", R, R.conj())
-        assert np.isclose(overlap_R / norm_sq, 1.0, atol=ttn._cfg._atol)
-
-        # Check that the corresponding tensors are in orthogonal form
-        for path, node in ttn.nodes.items():
-            # If it's the node just below the center of canonicalisation, it
-            # cannot be in orthogonal form
-            if isinstance(center, Qubit):
-                if path == ttn.qubit_position[center][0]:
-                    assert node.canonical_form is None
-                    continue
-            else:
-                if path == center[:-1]:
-                    assert node.canonical_form is None
-                    continue
-            # Otherwise, it should be in orthogonal form
-            assert node.canonical_form is not None
-
-            T = node.tensor
-
-            if node.is_leaf:
-                assert node.canonical_form == DirTTN.PARENT
-                result = cq.contract("qp,qP->pP", T, T.conj())
-
-            elif node.canonical_form == DirTTN.PARENT:
-                result = cq.contract("lrp,lrP->pP", T, T.conj())
-
-            elif node.canonical_form == DirTTN.LEFT:
-                result = cq.contract("lrp,Lrp->lL", T, T.conj())
-
-            elif node.canonical_form == DirTTN.RIGHT:
-                result = cq.contract("lrp,lRp->rR", T, T.conj())
-
-            # Check that the result is the identity
-            assert cp.allclose(result, cp.eye(result.shape[0]))
-
-
-@pytest.mark.parametrize(
-    "circuit",
-    [
-        pytest.lazy_fixture("q5_empty"),  # type: ignore
-        pytest.lazy_fixture("q8_empty"),  # type: ignore
-        pytest.lazy_fixture("q2_x0"),  # type: ignore
-        pytest.lazy_fixture("q2_x1"),  # type: ignore
-        pytest.lazy_fixture("q2_v0"),  # type: ignore
-        pytest.lazy_fixture("q8_x0h2v5z6"),  # type: ignore
-        pytest.lazy_fixture("q2_x0cx01"),  # type: ignore
-        pytest.lazy_fixture("q2_x1cx10x1"),  # type: ignore
-        pytest.lazy_fixture("q2_x0cx01cx10"),  # type: ignore
-        pytest.lazy_fixture("q2_v0cx01cx10"),  # type: ignore
-        pytest.lazy_fixture("q2_hadamard_test"),  # type: ignore
-        pytest.lazy_fixture("q2_lcu1"),  # type: ignore
-        pytest.lazy_fixture("q2_lcu2"),  # type: ignore
-        pytest.lazy_fixture("q2_lcu3"),  # type: ignore
-        pytest.lazy_fixture("q3_v0cx02"),  # type: ignore
-        pytest.lazy_fixture("q3_cx01cz12x1rx0"),  # type: ignore
-        pytest.lazy_fixture("q3_toffoli_box_with_implicit_swaps"),  # type: ignore
-        pytest.lazy_fixture("q4_with_creates"),  # type: ignore
-        pytest.lazy_fixture("q5_h0s1rz2ry3tk4tk13"),  # type: ignore
-        pytest.lazy_fixture("q5_line_circ_30_layers"),  # type: ignore
-        pytest.lazy_fixture("q6_qvol"),  # type: ignore
-        pytest.lazy_fixture("q8_qvol"),  # type: ignore
-    ],
-)
-@pytest.mark.parametrize(
-    "algorithm",
-    [
-        SimulationAlgorithm.MPSxGate,
-        SimulationAlgorithm.MPSxMPO,
-        SimulationAlgorithm.TTNxGate,
-    ],
-)
-def test_exact_circ_sim(circuit: Circuit, algorithm: SimulationAlgorithm) -> None:
-    if algorithm in [SimulationAlgorithm.MPSxGate, SimulationAlgorithm.MPSxMPO]:
-        circuit, _ = prepare_circuit_mps(circuit)
-
-    n_qubits = len(circuit.qubits)
-    state_vec = circuit.get_statevector()
-
-    with CuTensorNetHandle() as libhandle:
-        cfg = Config(leaf_size=2)
-        state = simulate(libhandle, circuit, algorithm, cfg)
-        assert state.is_valid()
-        # Check that there was no approximation
-        assert np.isclose(state.get_fidelity(), 1.0, atol=cfg._atol)
-        # Check that overlap is 1
-        assert np.isclose(state.vdot(state), 1.0, atol=cfg._atol)
-
-        # Check that all of the amplitudes are correct
-        for b in range(2**n_qubits):
-            assert np.isclose(
-                state.get_amplitude(b),
-                state_vec[b],
-                atol=cfg._atol,
-            )
-
-        # Check that the statevector is correct
-        assert np.allclose(state.get_statevector(), state_vec, atol=cfg._atol)
-
-
-@pytest.mark.parametrize(
-    "circuit",
-    [
-        pytest.lazy_fixture("q5_empty"),  # type: ignore
-        pytest.lazy_fixture("q8_empty"),  # type: ignore
-        pytest.lazy_fixture("q2_x0"),  # type: ignore
-        pytest.lazy_fixture("q2_x1"),  # type: ignore
-        pytest.lazy_fixture("q2_v0"),  # type: ignore
-        pytest.lazy_fixture("q8_x0h2v5z6"),  # type: ignore
-        pytest.lazy_fixture("q2_x0cx01"),  # type: ignore
-        pytest.lazy_fixture("q2_x1cx10x1"),  # type: ignore
-        pytest.lazy_fixture("q2_x0cx01cx10"),  # type: ignore
-        pytest.lazy_fixture("q2_v0cx01cx10"),  # type: ignore
-        pytest.lazy_fixture("q2_hadamard_test"),  # type: ignore
-        pytest.lazy_fixture("q2_lcu1"),  # type: ignore
-        pytest.lazy_fixture("q2_lcu2"),  # type: ignore
-        pytest.lazy_fixture("q2_lcu3"),  # type: ignore
-        pytest.lazy_fixture("q3_v0cx02"),  # type: ignore
-        pytest.lazy_fixture("q3_cx01cz12x1rx0"),  # type: ignore
-        pytest.lazy_fixture("q3_toffoli_box_with_implicit_swaps"),  # type: ignore
-        pytest.lazy_fixture("q4_with_creates"),  # type: ignore
-        pytest.lazy_fixture("q5_h0s1rz2ry3tk4tk13"),  # type: ignore
-        pytest.lazy_fixture("q5_line_circ_30_layers"),  # type: ignore
-        pytest.lazy_fixture("q6_qvol"),  # type: ignore
-        pytest.lazy_fixture("q8_qvol"),  # type: ignore
-    ],
-)
-@pytest.mark.parametrize(
-    "algorithm",
-    [
-        SimulationAlgorithm.MPSxGate,
-        SimulationAlgorithm.MPSxMPO,
-        SimulationAlgorithm.TTNxGate,
-    ],
-)
-def test_approx_circ_sim_gate_fid(
-    circuit: Circuit, algorithm: SimulationAlgorithm
-) -> None:
-    if algorithm in [SimulationAlgorithm.MPSxGate, SimulationAlgorithm.MPSxMPO]:
-        circuit, _ = prepare_circuit_mps(circuit)
-
-    with CuTensorNetHandle() as libhandle:
-        cfg = Config(truncation_fidelity=0.99, leaf_size=2)
-        state = simulate(libhandle, circuit, algorithm, cfg)
-        assert state.is_valid()
-        # Check that overlap is 1
-        assert np.isclose(state.vdot(state), 1.0, atol=cfg._atol)
-
-
-@pytest.mark.parametrize(
-    "circuit",
-    [
-        pytest.lazy_fixture("q5_empty"),  # type: ignore
-        pytest.lazy_fixture("q8_empty"),  # type: ignore
-        pytest.lazy_fixture("q2_x0"),  # type: ignore
-        pytest.lazy_fixture("q2_x1"),  # type: ignore
-        pytest.lazy_fixture("q2_v0"),  # type: ignore
-        pytest.lazy_fixture("q8_x0h2v5z6"),  # type: ignore
-        pytest.lazy_fixture("q2_x0cx01"),  # type: ignore
-        pytest.lazy_fixture("q2_x1cx10x1"),  # type: ignore
-        pytest.lazy_fixture("q2_x0cx01cx10"),  # type: ignore
-        pytest.lazy_fixture("q2_v0cx01cx10"),  # type: ignore
-        pytest.lazy_fixture("q2_hadamard_test"),  # type: ignore
-        pytest.lazy_fixture("q2_lcu1"),  # type: ignore
-        pytest.lazy_fixture("q2_lcu2"),  # type: ignore
-        pytest.lazy_fixture("q2_lcu3"),  # type: ignore
-        pytest.lazy_fixture("q3_v0cx02"),  # type: ignore
-        pytest.lazy_fixture("q3_cx01cz12x1rx0"),  # type: ignore
-        pytest.lazy_fixture("q3_toffoli_box_with_implicit_swaps"),  # type: ignore
-        pytest.lazy_fixture("q4_with_creates"),  # type: ignore
-        pytest.lazy_fixture("q5_h0s1rz2ry3tk4tk13"),  # type: ignore
-        pytest.lazy_fixture("q5_line_circ_30_layers"),  # type: ignore
-        pytest.lazy_fixture("q6_qvol"),  # type: ignore
-        pytest.lazy_fixture("q8_qvol"),  # type: ignore
-    ],
-)
-@pytest.mark.parametrize(
-    "algorithm",
-    [
-        SimulationAlgorithm.MPSxGate,
-        SimulationAlgorithm.MPSxMPO,
-        SimulationAlgorithm.TTNxGate,
-    ],
-)
-def test_approx_circ_sim_chi(circuit: Circuit, algorithm: SimulationAlgorithm) -> None:
-    if algorithm in [SimulationAlgorithm.MPSxGate, SimulationAlgorithm.MPSxMPO]:
-        circuit, _ = prepare_circuit_mps(circuit)
-
-    with CuTensorNetHandle() as libhandle:
-        cfg = Config(chi=4, leaf_size=2)
-        state = simulate(libhandle, circuit, algorithm, cfg)
-        assert state.is_valid()
-        # Check that overlap is 1
-        assert np.isclose(state.vdot(state), 1.0, atol=cfg._atol)
-
-
-@pytest.mark.parametrize(
-    "circuit",
-    [
-        pytest.lazy_fixture("q5_empty"),  # type: ignore
-        pytest.lazy_fixture("q2_x0cx01cx10"),  # type: ignore
-        pytest.lazy_fixture("q2_lcu2"),  # type: ignore
-        pytest.lazy_fixture("q3_cx01cz12x1rx0"),  # type: ignore
-        pytest.lazy_fixture("q4_with_creates"),  # type: ignore
-        pytest.lazy_fixture("q5_line_circ_30_layers"),  # type: ignore
-        pytest.lazy_fixture("q6_qvol"),  # type: ignore
-    ],
-)
-@pytest.mark.parametrize(
-    "algorithm",
-    [
-        SimulationAlgorithm.MPSxGate,
-        SimulationAlgorithm.MPSxMPO,
-        SimulationAlgorithm.TTNxGate,
-    ],
-)
-@pytest.mark.parametrize(
-    "fp_precision",
-    [
-        np.float32,
-        np.float64,
-    ],
-)
-def test_float_point_options(
-    circuit: Circuit, algorithm: SimulationAlgorithm, fp_precision: Any
-) -> None:
-    if algorithm in [SimulationAlgorithm.MPSxGate, SimulationAlgorithm.MPSxMPO]:
-        circuit, _ = prepare_circuit_mps(circuit)
-
-    with CuTensorNetHandle() as libhandle:
-        # Exact
-        cfg = Config(float_precision=fp_precision, leaf_size=2)
-        state = simulate(libhandle, circuit, algorithm, cfg)
-        assert state.is_valid()
-        # Check that overlap is 1
-        assert np.isclose(state.vdot(state), 1.0, atol=cfg._atol)
-
-        # Approximate, bound truncation fidelity
-        cfg = Config(
-            truncation_fidelity=0.99, float_precision=fp_precision, leaf_size=2
-        )
-        state = simulate(
-            libhandle,
-            circuit,
-            algorithm,
-            cfg,
-        )
-        assert state.is_valid()
-        # Check that overlap is 1
-        assert np.isclose(state.vdot(state), 1.0, atol=cfg._atol)
-
-        # Approximate, bound chi
-        cfg = Config(chi=4, float_precision=fp_precision, leaf_size=2)
-        state = simulate(
-            libhandle,
-            circuit,
-            algorithm,
-            cfg,
-        )
-        assert state.is_valid()
-        # Check that overlap is 1
-        assert np.isclose(state.vdot(state), 1.0, atol=cfg._atol)
-
-
-@pytest.mark.parametrize(
-    "circuit",
-    [
-        pytest.lazy_fixture("q20_line_circ_20_layers"),  # type: ignore
-    ],
-)
-def test_circ_approx_explicit_mps(circuit: Circuit) -> None:
-    random.seed(1)
-
-    with CuTensorNetHandle() as libhandle:
-        # Finite gate fidelity
-        # Check for MPSxGate
-        cfg = Config(truncation_fidelity=0.99, leaf_size=4, float_precision=np.float32)
-        mps_gate = simulate(
-            libhandle,
-            circuit,
-            SimulationAlgorithm.MPSxGate,
-            cfg,
-        )
-        assert np.isclose(mps_gate.get_fidelity(), 0.4, atol=1e-1)
-        assert mps_gate.is_valid()
-        assert np.isclose(mps_gate.vdot(mps_gate), 1.0, atol=cfg._atol)
-
-        # Check for MPSxMPO
-        mps_mpo = simulate(
-            libhandle,
-            circuit,
-            SimulationAlgorithm.MPSxMPO,
-            cfg,
-        )
-        assert np.isclose(mps_mpo.get_fidelity(), 0.6, atol=1e-1)
-        assert mps_mpo.is_valid()
-        assert np.isclose(mps_mpo.vdot(mps_mpo), 1.0, atol=cfg._atol)
-
-        # Fixed virtual bond dimension
-        # Check for MPSxGate
-        cfg = Config(chi=8, leaf_size=4, float_precision=np.float32)
-        mps_gate = simulate(libhandle, circuit, SimulationAlgorithm.MPSxGate, cfg)
-        assert np.isclose(mps_gate.get_fidelity(), 0.03, atol=1e-2)
-        assert mps_gate.is_valid()
-        assert np.isclose(mps_gate.vdot(mps_gate), 1.0, atol=cfg._atol)
-
-        # Check for MPSxMPO
-        mps_mpo = simulate(libhandle, circuit, SimulationAlgorithm.MPSxMPO, cfg)
-        assert np.isclose(mps_mpo.get_fidelity(), 0.05, atol=1e-2)
-        assert mps_mpo.is_valid()
-        assert np.isclose(mps_mpo.vdot(mps_mpo), 1.0, atol=cfg._atol)
-
-
-@pytest.mark.parametrize(
-    "circuit",
-    [
-        pytest.lazy_fixture("q15_qvol"),  # type: ignore
-    ],
-)
-def test_circ_approx_explicit_ttn(circuit: Circuit) -> None:
-    random.seed(1)
-
-    with CuTensorNetHandle() as libhandle:
-        # Finite gate fidelity
-        # Check for TTNxGate
-        cfg = Config(truncation_fidelity=0.99, leaf_size=3, float_precision=np.float32)
-        ttn_gate = simulate(libhandle, circuit, SimulationAlgorithm.TTNxGate, cfg)
-        assert np.isclose(ttn_gate.get_fidelity(), 0.751, atol=1e-3)
-        assert ttn_gate.is_valid()
-        assert np.isclose(ttn_gate.vdot(ttn_gate), 1.0, atol=cfg._atol)
-
-        # Fixed virtual bond dimension
-        # Check for TTNxGate
-        cfg = Config(chi=120, leaf_size=3, float_precision=np.float32)
-        ttn_gate = simulate(libhandle, circuit, SimulationAlgorithm.TTNxGate, cfg)
-        assert np.isclose(ttn_gate.get_fidelity(), 0.854, atol=1e-3)
-        assert ttn_gate.is_valid()
-        assert np.isclose(ttn_gate.vdot(ttn_gate), 1.0, atol=cfg._atol)
-
-
-@pytest.mark.parametrize(
-    "circuit",
-    [
-        pytest.lazy_fixture("q2_x0"),  # type: ignore
-        pytest.lazy_fixture("q2_x1"),  # type: ignore
-        pytest.lazy_fixture("q2_v0"),  # type: ignore
-        pytest.lazy_fixture("q2_x0cx01"),  # type: ignore
-        pytest.lazy_fixture("q2_x1cx10x1"),  # type: ignore
-        pytest.lazy_fixture("q2_x0cx01cx10"),  # type: ignore
-        pytest.lazy_fixture("q2_v0cx01cx10"),  # type: ignore
-        pytest.lazy_fixture("q2_hadamard_test"),  # type: ignore
-        pytest.lazy_fixture("q2_lcu1"),  # type: ignore
-        pytest.lazy_fixture("q2_lcu2"),  # type: ignore
-        pytest.lazy_fixture("q2_lcu3"),  # type: ignore
-    ],
-)
-@pytest.mark.parametrize(
-    "algorithm",
-    [
-        SimulationAlgorithm.MPSxGate,
-        SimulationAlgorithm.TTNxGate,
-    ],
-)
-@pytest.mark.parametrize(
-    "postselect_dict",
-    [
-        {Qubit("q", 0): 0},
-        {Qubit("q", 0): 1},
-        {Qubit("q", 1): 0},
-        {Qubit("q", 1): 1},
-    ],
-)
-def test_postselect_2q_circ(
-    circuit: Circuit, algorithm: SimulationAlgorithm, postselect_dict: dict
-) -> None:
-    sv = circuit_statevector_postselect(circuit, postselect_dict.copy())
-    sv_prob = sv.conj() @ sv
-    if not np.isclose(sv_prob, 0.0):
-        sv = sv / np.sqrt(sv_prob)  # Normalise
-
-    with CuTensorNetHandle() as libhandle:
-        cfg = Config(leaf_size=1)
-        state = simulate(libhandle, circuit, algorithm, cfg)
-        prob = state.postselect(postselect_dict)
-        assert np.isclose(prob, sv_prob, atol=cfg._atol)
-        assert np.allclose(state.get_statevector(), sv, atol=cfg._atol)
-
-
-@pytest.mark.parametrize(
-    "circuit",
-    [
-        pytest.lazy_fixture("q3_cx01cz12x1rx0"),  # type: ignore
-        pytest.lazy_fixture("q3_toffoli_box_with_implicit_swaps"),  # type: ignore
-        pytest.lazy_fixture("q5_line_circ_30_layers"),  # type: ignore
-    ],
-)
-@pytest.mark.parametrize(
-    "algorithm",
-    [
-        SimulationAlgorithm.MPSxGate,
-        SimulationAlgorithm.TTNxGate,
-    ],
-)
-@pytest.mark.parametrize(
-    "postselect_dict",
-    [
-        {Qubit("q", 0): 1},
-        {Qubit("q", 1): 0},
-        {Qubit("q", 0): 0, Qubit("q", 1): 0},
-        {Qubit("q", 1): 1, Qubit("q", 2): 1},
-        {Qubit("q", 0): 0, Qubit("q", 2): 1},
-    ],
-)
-def test_postselect_circ(
-    circuit: Circuit, algorithm: SimulationAlgorithm, postselect_dict: dict
-) -> None:
-    sv = circuit_statevector_postselect(circuit, postselect_dict.copy())
-    sv_prob = sv.conj() @ sv
-    if not np.isclose(sv_prob, 0.0):
-        sv = sv / np.sqrt(sv_prob)  # Normalise
-
-    with CuTensorNetHandle() as libhandle:
-<<<<<<< HEAD
-        cfg = Config(leaf_size=2)
-        state = simulate(libhandle, circuit, algorithm, cfg)
-        prob = state.postselect(postselect_dict)
-=======
-        cfg = Config()
-
-        circuit, qubit_map = prepare_circuit_mps(circuit)
-        mps = simulate(libhandle, circuit, SimulationAlgorithm.MPSxGate, cfg)
-        mps.apply_qubit_relabelling(qubit_map)
-
-        prob = mps.postselect(postselect_dict)
->>>>>>> b471f76c
-        assert np.isclose(prob, sv_prob, atol=cfg._atol)
-        assert np.allclose(state.get_statevector(), sv, atol=cfg._atol)
-
-
-def test_ttn_qubit_addition() -> None:
-    with CuTensorNetHandle() as libhandle:
-        ttn = TTNxGate(
-            libhandle,
-            qubit_partition={0: [Qubit(0), Qubit(1)], 1: [Qubit(2), Qubit(3)]},
-            config=Config(leaf_size=2),
-        )
-
-        # Apply some gates
-        ttn._apply_1q_gate(Qubit(1), Op.create(OpType.X))
-        ttn._apply_2q_gate(Qubit(1), Qubit(2), Op.create(OpType.CX))
-        ttn._apply_2q_gate(Qubit(2), Qubit(3), Op.create(OpType.CX))
-        # Add the qubit
-        ttn.add_qubit(new_qubit=Qubit(4), neighbour_qubit=Qubit(3))
-        # Apply some more gates acting on the new qubit
-        ttn._apply_2q_gate(Qubit(3), Qubit(4), Op.create(OpType.CX))
-        ttn._apply_2q_gate(Qubit(4), Qubit(0), Op.create(OpType.CX))
-        ttn._apply_1q_gate(Qubit(4), Op.create(OpType.X))
-
-        # The resulting state should be |11110>
-        sv = np.zeros(2**5)
-        sv[16 + 8 + 4 + 2] = 1
-
-        # Compare the state vectors
-        assert np.allclose(ttn.get_statevector(), sv)
-
-
-@pytest.mark.parametrize(
-    "circuit",
-    [
-        pytest.lazy_fixture("q2_x0"),  # type: ignore
-        pytest.lazy_fixture("q2_x1"),  # type: ignore
-        pytest.lazy_fixture("q2_v0"),  # type: ignore
-        pytest.lazy_fixture("q2_x0cx01"),  # type: ignore
-        pytest.lazy_fixture("q2_x1cx10x1"),  # type: ignore
-        pytest.lazy_fixture("q2_hadamard_test"),  # type: ignore
-        pytest.lazy_fixture("q2_lcu1"),  # type: ignore
-        pytest.lazy_fixture("q2_lcu2"),  # type: ignore
-        pytest.lazy_fixture("q2_lcu3"),  # type: ignore
-        pytest.lazy_fixture("q3_cx01cz12x1rx0"),  # type: ignore
-        pytest.lazy_fixture("q3_toffoli_box_with_implicit_swaps"),  # type: ignore
-        pytest.lazy_fixture("q4_with_creates"),  # type: ignore
-        pytest.lazy_fixture("q5_line_circ_30_layers"),  # type: ignore
-    ],
-)
-@pytest.mark.parametrize(
-    "observable",
-    [
-        QubitPauliString({Qubit(0): Pauli.Z}),
-        QubitPauliString({Qubit(1): Pauli.X}),
-        QubitPauliString({Qubit(0): Pauli.X, Qubit(1): Pauli.Z}),
-    ],
-)
-def test_expectation_value(circuit: Circuit, observable: QubitPauliString) -> None:
-    pauli_to_optype = {Pauli.Z: OpType.Z, Pauli.Y: OpType.Z, Pauli.X: OpType.X}
-
-    # Use pytket to generate the expectation value of the observable
-    ket_circ = circuit.copy()
-    for q, o in observable.map.items():
-        ket_circ.add_gate(pauli_to_optype[o], [q])
-    ket_sv = ket_circ.get_statevector()
-
-    bra_sv = circuit.get_statevector()
-
-    expectation_value = bra_sv.conj() @ ket_sv
-
-    # Simulate the circuit and obtain the expectation value
-    with CuTensorNetHandle() as libhandle:
-        cfg = Config()
-        circuit, qubit_map = prepare_circuit_mps(circuit)
-        mps = simulate(libhandle, circuit, SimulationAlgorithm.MPSxGate, cfg)
-        mps.apply_qubit_relabelling(qubit_map)
-        assert np.isclose(
-            mps.expectation_value(observable), expectation_value, atol=cfg._atol
-        )
-
-
-@pytest.mark.parametrize(
-    "circuit",
-    [
-        pytest.lazy_fixture("q2_x1"),  # type: ignore
-        pytest.lazy_fixture("q2_x0cx01"),  # type: ignore
-        pytest.lazy_fixture("q2_v0cx01cx10"),  # type: ignore
-        pytest.lazy_fixture("q2_hadamard_test"),  # type: ignore
-        pytest.lazy_fixture("q2_lcu2"),  # type: ignore
-    ],
-)
-def test_sample_circ_2q(circuit: Circuit) -> None:
-    n_samples = 200
-
-    q0 = circuit.qubits[0]
-    q1 = circuit.qubits[1]
-
-    # Compute the probabilities of each outcome
-    p = dict()
-    for outcome in range(4):
-        p[outcome] = abs(circuit.get_statevector()[outcome]) ** 2
-
-    # Compute the samples
-    sample_dict = {0: 0, 1: 0, 2: 0, 3: 0}
-    with CuTensorNetHandle() as libhandle:
-        mps = simulate(libhandle, circuit, SimulationAlgorithm.MPSxGate, Config())
-
-        # Take samples measuring both qubits at once
-        for _ in range(n_samples):
-            outcome_dict = mps.sample()
-            outcome = outcome_dict[q0] * 2 + outcome_dict[q1]
-            sample_dict[outcome] += 1
-
-    # Check sample frequency consistent with theoretical probability
-    for outcome, count in sample_dict.items():
-        assert np.isclose(count / n_samples, p[outcome], atol=0.1)
-
-
-@pytest.mark.parametrize(
-    "circuit",
-    [
-        pytest.lazy_fixture("q3_cx01cz12x1rx0"),  # type: ignore
-        pytest.lazy_fixture("q3_toffoli_box_with_implicit_swaps"),  # type: ignore
-        pytest.lazy_fixture("q5_line_circ_30_layers"),  # type: ignore
-    ],
-)
-def test_measure_circ(circuit: Circuit) -> None:
-    n_samples = 200
-
-    qA = circuit.qubits[-1]  # Least significant qubit
-    qB = circuit.qubits[-3]  # Third list significant qubit
-
-    with CuTensorNetHandle() as libhandle:
-        circuit, qubit_map = prepare_circuit_mps(circuit)
-        mps = simulate(libhandle, circuit, SimulationAlgorithm.MPSxGate, Config())
-        mps.apply_qubit_relabelling(qubit_map)
-
-        # Compute the probabilities of each outcome
-        p = {(0, 0): 0.0, (0, 1): 0.0, (1, 0): 0.0, (1, 1): 0.0}
-        for outA in range(2):
-            for outB in range(2):
-                mps_copy = mps.copy()
-                p[(outA, outB)] = mps_copy.postselect({qA: outA, qB: outB})
-
-        # Compute the samples
-        sample_dict = {(0, 0): 0, (0, 1): 0, (1, 0): 0, (1, 1): 0}
-        for _ in range(n_samples):
-            mps_copy = mps.copy()
-            outcome_dict = mps_copy.measure({qA, qB})
-            sample_dict[(outcome_dict[qA], outcome_dict[qB])] += 1
-
-    # Check sample frequency consistent with theoretical probability
-    for outcome, count in sample_dict.items():
-        assert np.isclose(count / n_samples, p[outcome], atol=0.1)
+from typing import Any, Union
+import random  # type: ignore
+import pytest
+
+import cuquantum as cq  # type: ignore
+import cupy as cp  # type: ignore
+import numpy as np  # type: ignore
+
+from pytket.circuit import Circuit, Qubit, OpType, Op  # type: ignore
+from pytket.pauli import Pauli, QubitPauliString  # type: ignore
+from pytket.extensions.cutensornet.structured_state import (
+    CuTensorNetHandle,
+    Config,
+    MPS,
+    MPSxGate,
+    MPSxMPO,
+    TTNxGate,
+    DirTTN,
+    simulate,
+    prepare_circuit_mps,
+    SimulationAlgorithm,
+)
+from pytket.extensions.cutensornet.structured_state.ttn import RootPath
+from pytket.extensions.cutensornet.utils import circuit_statevector_postselect
+
+
+def test_libhandle_manager() -> None:
+    circ = Circuit(5)
+
+    # Proper use of library handle
+    with CuTensorNetHandle() as libhandle:
+        cfg = Config()
+        mps = MPS(libhandle, circ.qubits, cfg)
+        assert np.isclose(mps.vdot(mps), 1, atol=cfg._atol)
+
+    # Catch exception due to library handle out of scope
+    with pytest.raises(RuntimeError):
+        mps.vdot(mps)
+
+
+def test_init() -> None:
+    circ = Circuit(8)
+    qubit_partition = {i: [q] for i, q in enumerate(circ.qubits)}
+
+    with CuTensorNetHandle() as libhandle:
+        mps_gate = MPSxGate(libhandle, circ.qubits, Config())
+        assert mps_gate.is_valid()
+        mps_mpo = MPSxMPO(libhandle, circ.qubits, Config())
+        assert mps_mpo.is_valid()
+        ttn_gate = TTNxGate(libhandle, qubit_partition, Config())
+        assert ttn_gate.is_valid()
+
+
+@pytest.mark.parametrize(
+    "algorithm",
+    [
+        SimulationAlgorithm.MPSxGate,
+        SimulationAlgorithm.MPSxMPO,
+        SimulationAlgorithm.TTNxGate,
+    ],
+)
+def test_copy(algorithm: SimulationAlgorithm) -> None:
+    simple_circ = Circuit(2).H(0).H(1).CX(0, 1)
+
+    with CuTensorNetHandle() as libhandle:
+        # Default config
+        cfg = Config()
+        state = simulate(libhandle, simple_circ, algorithm, cfg)
+        assert state.is_valid()
+        copy_state = state.copy()
+        assert copy_state.is_valid()
+        assert np.isclose(copy_state.vdot(state), 1.0, atol=cfg._atol)
+
+        # Bounded chi
+        cfg = Config(chi=8)
+        state = simulate(libhandle, simple_circ, algorithm, cfg)
+        assert state.is_valid()
+        copy_state = state.copy()
+        assert copy_state.is_valid()
+        assert np.isclose(copy_state.vdot(state), 1.0, atol=cfg._atol)
+
+        # Bounded truncation_fidelity
+        cfg = Config(truncation_fidelity=0.9999)
+        state = simulate(libhandle, simple_circ, algorithm, cfg)
+        assert state.is_valid()
+        copy_state = state.copy()
+        assert copy_state.is_valid()
+        assert np.isclose(copy_state.vdot(state), 1.0, atol=cfg._atol)
+
+
+def test_canonicalise_mps() -> None:
+    cp.random.seed(1)
+    circ = Circuit(5)
+
+    with CuTensorNetHandle() as libhandle:
+        cfg = Config()
+        mps_gate = MPSxGate(libhandle, circ.qubits, cfg)
+        # Fill up the tensors with random entries
+
+        # Leftmost tensor
+        T_d = cp.empty(shape=(1, 4, 2), dtype=cfg._complex_t)
+        for i1 in range(T_d.shape[1]):
+            for i2 in range(T_d.shape[2]):
+                T_d[0][i1][i2] = cp.random.rand() + 1j * cp.random.rand()
+        mps_gate.tensors[0] = T_d
+
+        # Middle tensors
+        for pos in range(1, len(mps_gate) - 1):
+            T_d = cp.empty(shape=(4, 4, 2), dtype=cfg._complex_t)
+            for i0 in range(T_d.shape[0]):
+                for i1 in range(T_d.shape[1]):
+                    for i2 in range(T_d.shape[2]):
+                        T_d[i0][i1][i2] = cp.random.rand() + 1j * cp.random.rand()
+            mps_gate.tensors[pos] = T_d
+
+        # Rightmost tensor
+        T_d = cp.empty(shape=(4, 1, 2), dtype=cfg._complex_t)
+        for i0 in range(T_d.shape[0]):
+            for i2 in range(T_d.shape[2]):
+                T_d[i0][0][i2] = cp.random.rand() + 1j * cp.random.rand()
+        mps_gate.tensors[len(mps_gate) - 1] = T_d
+
+        assert mps_gate.is_valid()
+
+        # Calculate the norm of the MPS
+        norm_sq = mps_gate.vdot(mps_gate)
+
+        # Keep a copy of the non-canonicalised MPS
+        mps_copy = mps_gate.copy()
+
+        # Canonicalise around center_pos
+        center_pos = 2
+        mps_gate.canonicalise(l_pos=center_pos, r_pos=center_pos)
+
+        # Check that canonicalisation did not change the vector
+        overlap = mps_gate.vdot(mps_copy)
+        assert np.isclose(overlap, norm_sq, atol=cfg._atol)
+
+        # Check that the corresponding tensors are in orthogonal form
+        for pos in range(len(mps_gate)):
+            if pos == center_pos:  # This needs not be in orthogonal form
+                continue
+
+            T_d = mps_gate.tensors[pos]
+
+            if pos < 2:  # Should be in left orthogonal form
+                result = cq.contract("lrp,lRp->rR", T_d, T_d.conj())
+            elif pos > 2:  # Should be in right orthogonal form
+                result = cq.contract("lrp,Lrp->lL", T_d, T_d.conj())
+
+            # Check that the result is the identity
+            assert cp.allclose(result, cp.eye(result.shape[0]))
+
+
+@pytest.mark.parametrize(
+    "center",
+    [
+        (DirTTN.RIGHT,),
+        (DirTTN.LEFT, DirTTN.RIGHT),
+        (DirTTN.LEFT, DirTTN.RIGHT, DirTTN.RIGHT),
+        Qubit("q", [2]),
+    ],
+)
+def test_canonicalise_ttn(center: Union[RootPath, Qubit]) -> None:
+    cp.random.seed(1)
+    n_levels = 3
+    n_qubits = 2**n_levels
+    max_dim = 8
+
+    circ = Circuit(n_qubits)
+    qubit_partition = {i: [q] for i, q in enumerate(circ.qubits)}
+
+    with CuTensorNetHandle() as libhandle:
+        ttn = TTNxGate(libhandle, qubit_partition, Config())
+
+        # Fill up the tensors with random entries
+        for path, node in ttn.nodes.items():
+            if node.is_leaf:
+                T = cp.empty(shape=(2, max_dim), dtype=ttn._cfg._complex_t)
+                for i0 in range(T.shape[0]):
+                    for i1 in range(T.shape[1]):
+                        T[i0][i1] = cp.random.rand() + 1j * cp.random.rand()
+            else:
+                shape = (max_dim, max_dim, max_dim if len(path) != 0 else 1)
+                T = cp.empty(shape=shape, dtype=ttn._cfg._complex_t)
+                for i0 in range(shape[0]):
+                    for i1 in range(shape[1]):
+                        for i2 in range(shape[2]):
+                            T[i0][i1][i2] = cp.random.rand() + 1j * cp.random.rand()
+            node.tensor = T
+
+        assert ttn.is_valid()
+
+        # Calculate the norm of the TTN
+        norm_sq = ttn.vdot(ttn)
+
+        # Keep a copy of the non-canonicalised TTN
+        ttn_copy = ttn.copy()
+
+        # Canonicalise at target path
+        R = ttn.canonicalise(center)
+        assert ttn.is_valid()
+
+        # Check that canonicalisation did not change the vector
+        overlap = ttn.vdot(ttn_copy)
+        assert np.isclose(overlap / norm_sq, 1.0, atol=ttn._cfg._atol)
+
+        # Check that the tensor R returned agrees with the norm
+        overlap_R = cq.contract("ud,ud->", R, R.conj())
+        assert np.isclose(overlap_R / norm_sq, 1.0, atol=ttn._cfg._atol)
+
+        # Check that the corresponding tensors are in orthogonal form
+        for path, node in ttn.nodes.items():
+            # If it's the node just below the center of canonicalisation, it
+            # cannot be in orthogonal form
+            if isinstance(center, Qubit):
+                if path == ttn.qubit_position[center][0]:
+                    assert node.canonical_form is None
+                    continue
+            else:
+                if path == center[:-1]:
+                    assert node.canonical_form is None
+                    continue
+            # Otherwise, it should be in orthogonal form
+            assert node.canonical_form is not None
+
+            T = node.tensor
+
+            if node.is_leaf:
+                assert node.canonical_form == DirTTN.PARENT
+                result = cq.contract("qp,qP->pP", T, T.conj())
+
+            elif node.canonical_form == DirTTN.PARENT:
+                result = cq.contract("lrp,lrP->pP", T, T.conj())
+
+            elif node.canonical_form == DirTTN.LEFT:
+                result = cq.contract("lrp,Lrp->lL", T, T.conj())
+
+            elif node.canonical_form == DirTTN.RIGHT:
+                result = cq.contract("lrp,lRp->rR", T, T.conj())
+
+            # Check that the result is the identity
+            assert cp.allclose(result, cp.eye(result.shape[0]))
+
+
+@pytest.mark.parametrize(
+    "circuit",
+    [
+        pytest.lazy_fixture("q5_empty"),  # type: ignore
+        pytest.lazy_fixture("q8_empty"),  # type: ignore
+        pytest.lazy_fixture("q2_x0"),  # type: ignore
+        pytest.lazy_fixture("q2_x1"),  # type: ignore
+        pytest.lazy_fixture("q2_v0"),  # type: ignore
+        pytest.lazy_fixture("q8_x0h2v5z6"),  # type: ignore
+        pytest.lazy_fixture("q2_x0cx01"),  # type: ignore
+        pytest.lazy_fixture("q2_x1cx10x1"),  # type: ignore
+        pytest.lazy_fixture("q2_x0cx01cx10"),  # type: ignore
+        pytest.lazy_fixture("q2_v0cx01cx10"),  # type: ignore
+        pytest.lazy_fixture("q2_hadamard_test"),  # type: ignore
+        pytest.lazy_fixture("q2_lcu1"),  # type: ignore
+        pytest.lazy_fixture("q2_lcu2"),  # type: ignore
+        pytest.lazy_fixture("q2_lcu3"),  # type: ignore
+        pytest.lazy_fixture("q3_v0cx02"),  # type: ignore
+        pytest.lazy_fixture("q3_cx01cz12x1rx0"),  # type: ignore
+        pytest.lazy_fixture("q3_toffoli_box_with_implicit_swaps"),  # type: ignore
+        pytest.lazy_fixture("q4_with_creates"),  # type: ignore
+        pytest.lazy_fixture("q5_h0s1rz2ry3tk4tk13"),  # type: ignore
+        pytest.lazy_fixture("q5_line_circ_30_layers"),  # type: ignore
+        pytest.lazy_fixture("q6_qvol"),  # type: ignore
+        pytest.lazy_fixture("q8_qvol"),  # type: ignore
+    ],
+)
+@pytest.mark.parametrize(
+    "algorithm",
+    [
+        SimulationAlgorithm.MPSxGate,
+        SimulationAlgorithm.MPSxMPO,
+        SimulationAlgorithm.TTNxGate,
+    ],
+)
+def test_exact_circ_sim(circuit: Circuit, algorithm: SimulationAlgorithm) -> None:
+    if algorithm in [SimulationAlgorithm.MPSxGate, SimulationAlgorithm.MPSxMPO]:
+        circuit, _ = prepare_circuit_mps(circuit)
+
+    n_qubits = len(circuit.qubits)
+    state_vec = circuit.get_statevector()
+
+    with CuTensorNetHandle() as libhandle:
+        cfg = Config(leaf_size=2)
+        state = simulate(libhandle, circuit, algorithm, cfg)
+        assert state.is_valid()
+        # Check that there was no approximation
+        assert np.isclose(state.get_fidelity(), 1.0, atol=cfg._atol)
+        # Check that overlap is 1
+        assert np.isclose(state.vdot(state), 1.0, atol=cfg._atol)
+
+        # Check that all of the amplitudes are correct
+        for b in range(2**n_qubits):
+            assert np.isclose(
+                state.get_amplitude(b),
+                state_vec[b],
+                atol=cfg._atol,
+            )
+
+        # Check that the statevector is correct
+        assert np.allclose(state.get_statevector(), state_vec, atol=cfg._atol)
+
+
+@pytest.mark.parametrize(
+    "circuit",
+    [
+        pytest.lazy_fixture("q5_empty"),  # type: ignore
+        pytest.lazy_fixture("q8_empty"),  # type: ignore
+        pytest.lazy_fixture("q2_x0"),  # type: ignore
+        pytest.lazy_fixture("q2_x1"),  # type: ignore
+        pytest.lazy_fixture("q2_v0"),  # type: ignore
+        pytest.lazy_fixture("q8_x0h2v5z6"),  # type: ignore
+        pytest.lazy_fixture("q2_x0cx01"),  # type: ignore
+        pytest.lazy_fixture("q2_x1cx10x1"),  # type: ignore
+        pytest.lazy_fixture("q2_x0cx01cx10"),  # type: ignore
+        pytest.lazy_fixture("q2_v0cx01cx10"),  # type: ignore
+        pytest.lazy_fixture("q2_hadamard_test"),  # type: ignore
+        pytest.lazy_fixture("q2_lcu1"),  # type: ignore
+        pytest.lazy_fixture("q2_lcu2"),  # type: ignore
+        pytest.lazy_fixture("q2_lcu3"),  # type: ignore
+        pytest.lazy_fixture("q3_v0cx02"),  # type: ignore
+        pytest.lazy_fixture("q3_cx01cz12x1rx0"),  # type: ignore
+        pytest.lazy_fixture("q3_toffoli_box_with_implicit_swaps"),  # type: ignore
+        pytest.lazy_fixture("q4_with_creates"),  # type: ignore
+        pytest.lazy_fixture("q5_h0s1rz2ry3tk4tk13"),  # type: ignore
+        pytest.lazy_fixture("q5_line_circ_30_layers"),  # type: ignore
+        pytest.lazy_fixture("q6_qvol"),  # type: ignore
+        pytest.lazy_fixture("q8_qvol"),  # type: ignore
+    ],
+)
+@pytest.mark.parametrize(
+    "algorithm",
+    [
+        SimulationAlgorithm.MPSxGate,
+        SimulationAlgorithm.MPSxMPO,
+        SimulationAlgorithm.TTNxGate,
+    ],
+)
+def test_approx_circ_sim_gate_fid(
+    circuit: Circuit, algorithm: SimulationAlgorithm
+) -> None:
+    if algorithm in [SimulationAlgorithm.MPSxGate, SimulationAlgorithm.MPSxMPO]:
+        circuit, _ = prepare_circuit_mps(circuit)
+
+    with CuTensorNetHandle() as libhandle:
+        cfg = Config(truncation_fidelity=0.99, leaf_size=2)
+        state = simulate(libhandle, circuit, algorithm, cfg)
+        assert state.is_valid()
+        # Check that overlap is 1
+        assert np.isclose(state.vdot(state), 1.0, atol=cfg._atol)
+
+
+@pytest.mark.parametrize(
+    "circuit",
+    [
+        pytest.lazy_fixture("q5_empty"),  # type: ignore
+        pytest.lazy_fixture("q8_empty"),  # type: ignore
+        pytest.lazy_fixture("q2_x0"),  # type: ignore
+        pytest.lazy_fixture("q2_x1"),  # type: ignore
+        pytest.lazy_fixture("q2_v0"),  # type: ignore
+        pytest.lazy_fixture("q8_x0h2v5z6"),  # type: ignore
+        pytest.lazy_fixture("q2_x0cx01"),  # type: ignore
+        pytest.lazy_fixture("q2_x1cx10x1"),  # type: ignore
+        pytest.lazy_fixture("q2_x0cx01cx10"),  # type: ignore
+        pytest.lazy_fixture("q2_v0cx01cx10"),  # type: ignore
+        pytest.lazy_fixture("q2_hadamard_test"),  # type: ignore
+        pytest.lazy_fixture("q2_lcu1"),  # type: ignore
+        pytest.lazy_fixture("q2_lcu2"),  # type: ignore
+        pytest.lazy_fixture("q2_lcu3"),  # type: ignore
+        pytest.lazy_fixture("q3_v0cx02"),  # type: ignore
+        pytest.lazy_fixture("q3_cx01cz12x1rx0"),  # type: ignore
+        pytest.lazy_fixture("q3_toffoli_box_with_implicit_swaps"),  # type: ignore
+        pytest.lazy_fixture("q4_with_creates"),  # type: ignore
+        pytest.lazy_fixture("q5_h0s1rz2ry3tk4tk13"),  # type: ignore
+        pytest.lazy_fixture("q5_line_circ_30_layers"),  # type: ignore
+        pytest.lazy_fixture("q6_qvol"),  # type: ignore
+        pytest.lazy_fixture("q8_qvol"),  # type: ignore
+    ],
+)
+@pytest.mark.parametrize(
+    "algorithm",
+    [
+        SimulationAlgorithm.MPSxGate,
+        SimulationAlgorithm.MPSxMPO,
+        SimulationAlgorithm.TTNxGate,
+    ],
+)
+def test_approx_circ_sim_chi(circuit: Circuit, algorithm: SimulationAlgorithm) -> None:
+    if algorithm in [SimulationAlgorithm.MPSxGate, SimulationAlgorithm.MPSxMPO]:
+        circuit, _ = prepare_circuit_mps(circuit)
+
+    with CuTensorNetHandle() as libhandle:
+        cfg = Config(chi=4, leaf_size=2)
+        state = simulate(libhandle, circuit, algorithm, cfg)
+        assert state.is_valid()
+        # Check that overlap is 1
+        assert np.isclose(state.vdot(state), 1.0, atol=cfg._atol)
+
+
+@pytest.mark.parametrize(
+    "circuit",
+    [
+        pytest.lazy_fixture("q5_empty"),  # type: ignore
+        pytest.lazy_fixture("q2_x0cx01cx10"),  # type: ignore
+        pytest.lazy_fixture("q2_lcu2"),  # type: ignore
+        pytest.lazy_fixture("q3_cx01cz12x1rx0"),  # type: ignore
+        pytest.lazy_fixture("q4_with_creates"),  # type: ignore
+        pytest.lazy_fixture("q5_line_circ_30_layers"),  # type: ignore
+        pytest.lazy_fixture("q6_qvol"),  # type: ignore
+    ],
+)
+@pytest.mark.parametrize(
+    "algorithm",
+    [
+        SimulationAlgorithm.MPSxGate,
+        SimulationAlgorithm.MPSxMPO,
+        SimulationAlgorithm.TTNxGate,
+    ],
+)
+@pytest.mark.parametrize(
+    "fp_precision",
+    [
+        np.float32,
+        np.float64,
+    ],
+)
+def test_float_point_options(
+    circuit: Circuit, algorithm: SimulationAlgorithm, fp_precision: Any
+) -> None:
+    if algorithm in [SimulationAlgorithm.MPSxGate, SimulationAlgorithm.MPSxMPO]:
+        circuit, _ = prepare_circuit_mps(circuit)
+
+    with CuTensorNetHandle() as libhandle:
+        # Exact
+        cfg = Config(float_precision=fp_precision, leaf_size=2)
+        state = simulate(libhandle, circuit, algorithm, cfg)
+        assert state.is_valid()
+        # Check that overlap is 1
+        assert np.isclose(state.vdot(state), 1.0, atol=cfg._atol)
+
+        # Approximate, bound truncation fidelity
+        cfg = Config(
+            truncation_fidelity=0.99, float_precision=fp_precision, leaf_size=2
+        )
+        state = simulate(
+            libhandle,
+            circuit,
+            algorithm,
+            cfg,
+        )
+        assert state.is_valid()
+        # Check that overlap is 1
+        assert np.isclose(state.vdot(state), 1.0, atol=cfg._atol)
+
+        # Approximate, bound chi
+        cfg = Config(chi=4, float_precision=fp_precision, leaf_size=2)
+        state = simulate(
+            libhandle,
+            circuit,
+            algorithm,
+            cfg,
+        )
+        assert state.is_valid()
+        # Check that overlap is 1
+        assert np.isclose(state.vdot(state), 1.0, atol=cfg._atol)
+
+
+@pytest.mark.parametrize(
+    "circuit",
+    [
+        pytest.lazy_fixture("q20_line_circ_20_layers"),  # type: ignore
+    ],
+)
+def test_circ_approx_explicit_mps(circuit: Circuit) -> None:
+    random.seed(1)
+
+    with CuTensorNetHandle() as libhandle:
+        # Finite gate fidelity
+        # Check for MPSxGate
+        cfg = Config(truncation_fidelity=0.99, leaf_size=4, float_precision=np.float32)
+        mps_gate = simulate(
+            libhandle,
+            circuit,
+            SimulationAlgorithm.MPSxGate,
+            cfg,
+        )
+        assert np.isclose(mps_gate.get_fidelity(), 0.4, atol=1e-1)
+        assert mps_gate.is_valid()
+        assert np.isclose(mps_gate.vdot(mps_gate), 1.0, atol=cfg._atol)
+
+        # Check for MPSxMPO
+        mps_mpo = simulate(
+            libhandle,
+            circuit,
+            SimulationAlgorithm.MPSxMPO,
+            cfg,
+        )
+        assert np.isclose(mps_mpo.get_fidelity(), 0.6, atol=1e-1)
+        assert mps_mpo.is_valid()
+        assert np.isclose(mps_mpo.vdot(mps_mpo), 1.0, atol=cfg._atol)
+
+        # Fixed virtual bond dimension
+        # Check for MPSxGate
+        cfg = Config(chi=8, leaf_size=4, float_precision=np.float32)
+        mps_gate = simulate(libhandle, circuit, SimulationAlgorithm.MPSxGate, cfg)
+        assert np.isclose(mps_gate.get_fidelity(), 0.03, atol=1e-2)
+        assert mps_gate.is_valid()
+        assert np.isclose(mps_gate.vdot(mps_gate), 1.0, atol=cfg._atol)
+
+        # Check for MPSxMPO
+        mps_mpo = simulate(libhandle, circuit, SimulationAlgorithm.MPSxMPO, cfg)
+        assert np.isclose(mps_mpo.get_fidelity(), 0.05, atol=1e-2)
+        assert mps_mpo.is_valid()
+        assert np.isclose(mps_mpo.vdot(mps_mpo), 1.0, atol=cfg._atol)
+
+
+@pytest.mark.parametrize(
+    "circuit",
+    [
+        pytest.lazy_fixture("q15_qvol"),  # type: ignore
+    ],
+)
+def test_circ_approx_explicit_ttn(circuit: Circuit) -> None:
+    random.seed(1)
+
+    with CuTensorNetHandle() as libhandle:
+        # Finite gate fidelity
+        # Check for TTNxGate
+        cfg = Config(truncation_fidelity=0.99, leaf_size=3, float_precision=np.float32)
+        ttn_gate = simulate(libhandle, circuit, SimulationAlgorithm.TTNxGate, cfg)
+        assert np.isclose(ttn_gate.get_fidelity(), 0.751, atol=1e-3)
+        assert ttn_gate.is_valid()
+        assert np.isclose(ttn_gate.vdot(ttn_gate), 1.0, atol=cfg._atol)
+
+        # Fixed virtual bond dimension
+        # Check for TTNxGate
+        cfg = Config(chi=120, leaf_size=3, float_precision=np.float32)
+        ttn_gate = simulate(libhandle, circuit, SimulationAlgorithm.TTNxGate, cfg)
+        assert np.isclose(ttn_gate.get_fidelity(), 0.854, atol=1e-3)
+        assert ttn_gate.is_valid()
+        assert np.isclose(ttn_gate.vdot(ttn_gate), 1.0, atol=cfg._atol)
+
+
+@pytest.mark.parametrize(
+    "circuit",
+    [
+        pytest.lazy_fixture("q2_x0"),  # type: ignore
+        pytest.lazy_fixture("q2_x1"),  # type: ignore
+        pytest.lazy_fixture("q2_v0"),  # type: ignore
+        pytest.lazy_fixture("q2_x0cx01"),  # type: ignore
+        pytest.lazy_fixture("q2_x1cx10x1"),  # type: ignore
+        pytest.lazy_fixture("q2_x0cx01cx10"),  # type: ignore
+        pytest.lazy_fixture("q2_v0cx01cx10"),  # type: ignore
+        pytest.lazy_fixture("q2_hadamard_test"),  # type: ignore
+        pytest.lazy_fixture("q2_lcu1"),  # type: ignore
+        pytest.lazy_fixture("q2_lcu2"),  # type: ignore
+        pytest.lazy_fixture("q2_lcu3"),  # type: ignore
+    ],
+)
+@pytest.mark.parametrize(
+    "algorithm",
+    [
+        SimulationAlgorithm.MPSxGate,
+        SimulationAlgorithm.TTNxGate,
+    ],
+)
+@pytest.mark.parametrize(
+    "postselect_dict",
+    [
+        {Qubit("q", 0): 0},
+        {Qubit("q", 0): 1},
+        {Qubit("q", 1): 0},
+        {Qubit("q", 1): 1},
+    ],
+)
+def test_postselect_2q_circ(
+    circuit: Circuit, algorithm: SimulationAlgorithm, postselect_dict: dict
+) -> None:
+    sv = circuit_statevector_postselect(circuit, postselect_dict.copy())
+    sv_prob = sv.conj() @ sv
+    if not np.isclose(sv_prob, 0.0):
+        sv = sv / np.sqrt(sv_prob)  # Normalise
+
+    with CuTensorNetHandle() as libhandle:
+        cfg = Config(leaf_size=1)
+        state = simulate(libhandle, circuit, algorithm, cfg)
+        prob = state.postselect(postselect_dict)
+        assert np.isclose(prob, sv_prob, atol=cfg._atol)
+        assert np.allclose(state.get_statevector(), sv, atol=cfg._atol)
+
+
+@pytest.mark.parametrize(
+    "circuit",
+    [
+        pytest.lazy_fixture("q3_cx01cz12x1rx0"),  # type: ignore
+        pytest.lazy_fixture("q3_toffoli_box_with_implicit_swaps"),  # type: ignore
+        pytest.lazy_fixture("q5_line_circ_30_layers"),  # type: ignore
+    ],
+)
+@pytest.mark.parametrize(
+    "algorithm",
+    [
+        SimulationAlgorithm.MPSxGate,
+        SimulationAlgorithm.TTNxGate,
+    ],
+)
+@pytest.mark.parametrize(
+    "postselect_dict",
+    [
+        {Qubit("q", 0): 1},
+        {Qubit("q", 1): 0},
+        {Qubit("q", 0): 0, Qubit("q", 1): 0},
+        {Qubit("q", 1): 1, Qubit("q", 2): 1},
+        {Qubit("q", 0): 0, Qubit("q", 2): 1},
+    ],
+)
+def test_postselect_circ(
+    circuit: Circuit, algorithm: SimulationAlgorithm, postselect_dict: dict
+) -> None:
+    sv = circuit_statevector_postselect(circuit, postselect_dict.copy())
+    sv_prob = sv.conj() @ sv
+    if not np.isclose(sv_prob, 0.0):
+        sv = sv / np.sqrt(sv_prob)  # Normalise
+
+    with CuTensorNetHandle() as libhandle:
+        cfg = Config(leaf_size=2)
+
+        if algorithm == SimulationAlgorithm.MPSxGate:
+            circuit, qubit_map = prepare_circuit_mps(circuit)
+            state = simulate(libhandle, circuit, algorithm, cfg)
+            state.apply_qubit_relabelling(qubit_map)
+        else:
+            state = simulate(libhandle, circuit, algorithm, cfg)
+
+        prob = state.postselect(postselect_dict)
+
+        assert np.isclose(prob, sv_prob, atol=cfg._atol)
+        assert np.allclose(state.get_statevector(), sv, atol=cfg._atol)
+
+
+def test_ttn_qubit_addition() -> None:
+    with CuTensorNetHandle() as libhandle:
+        ttn = TTNxGate(
+            libhandle,
+            qubit_partition={0: [Qubit(0), Qubit(1)], 1: [Qubit(2), Qubit(3)]},
+            config=Config(leaf_size=2),
+        )
+
+        # Apply some gates
+        ttn._apply_1q_gate(Qubit(1), Op.create(OpType.X))
+        ttn._apply_2q_gate(Qubit(1), Qubit(2), Op.create(OpType.CX))
+        ttn._apply_2q_gate(Qubit(2), Qubit(3), Op.create(OpType.CX))
+        # Add the qubit
+        ttn.add_qubit(new_qubit=Qubit(4), neighbour_qubit=Qubit(3))
+        # Apply some more gates acting on the new qubit
+        ttn._apply_2q_gate(Qubit(3), Qubit(4), Op.create(OpType.CX))
+        ttn._apply_2q_gate(Qubit(4), Qubit(0), Op.create(OpType.CX))
+        ttn._apply_1q_gate(Qubit(4), Op.create(OpType.X))
+
+        # The resulting state should be |11110>
+        sv = np.zeros(2**5)
+        sv[16 + 8 + 4 + 2] = 1
+
+        # Compare the state vectors
+        assert np.allclose(ttn.get_statevector(), sv)
+
+
+@pytest.mark.parametrize(
+    "circuit",
+    [
+        pytest.lazy_fixture("q2_x0"),  # type: ignore
+        pytest.lazy_fixture("q2_x1"),  # type: ignore
+        pytest.lazy_fixture("q2_v0"),  # type: ignore
+        pytest.lazy_fixture("q2_x0cx01"),  # type: ignore
+        pytest.lazy_fixture("q2_x1cx10x1"),  # type: ignore
+        pytest.lazy_fixture("q2_hadamard_test"),  # type: ignore
+        pytest.lazy_fixture("q2_lcu1"),  # type: ignore
+        pytest.lazy_fixture("q2_lcu2"),  # type: ignore
+        pytest.lazy_fixture("q2_lcu3"),  # type: ignore
+        pytest.lazy_fixture("q3_cx01cz12x1rx0"),  # type: ignore
+        pytest.lazy_fixture("q3_toffoli_box_with_implicit_swaps"),  # type: ignore
+        pytest.lazy_fixture("q4_with_creates"),  # type: ignore
+        pytest.lazy_fixture("q5_line_circ_30_layers"),  # type: ignore
+    ],
+)
+@pytest.mark.parametrize(
+    "observable",
+    [
+        QubitPauliString({Qubit(0): Pauli.Z}),
+        QubitPauliString({Qubit(1): Pauli.X}),
+        QubitPauliString({Qubit(0): Pauli.X, Qubit(1): Pauli.Z}),
+    ],
+)
+def test_expectation_value(circuit: Circuit, observable: QubitPauliString) -> None:
+    pauli_to_optype = {Pauli.Z: OpType.Z, Pauli.Y: OpType.Z, Pauli.X: OpType.X}
+
+    # Use pytket to generate the expectation value of the observable
+    ket_circ = circuit.copy()
+    for q, o in observable.map.items():
+        ket_circ.add_gate(pauli_to_optype[o], [q])
+    ket_sv = ket_circ.get_statevector()
+
+    bra_sv = circuit.get_statevector()
+
+    expectation_value = bra_sv.conj() @ ket_sv
+
+    # Simulate the circuit and obtain the expectation value
+    with CuTensorNetHandle() as libhandle:
+        cfg = Config()
+        circuit, qubit_map = prepare_circuit_mps(circuit)
+        mps = simulate(libhandle, circuit, SimulationAlgorithm.MPSxGate, cfg)
+        mps.apply_qubit_relabelling(qubit_map)
+        assert np.isclose(
+            mps.expectation_value(observable), expectation_value, atol=cfg._atol
+        )
+
+
+@pytest.mark.parametrize(
+    "circuit",
+    [
+        pytest.lazy_fixture("q2_x1"),  # type: ignore
+        pytest.lazy_fixture("q2_x0cx01"),  # type: ignore
+        pytest.lazy_fixture("q2_v0cx01cx10"),  # type: ignore
+        pytest.lazy_fixture("q2_hadamard_test"),  # type: ignore
+        pytest.lazy_fixture("q2_lcu2"),  # type: ignore
+    ],
+)
+def test_sample_circ_2q(circuit: Circuit) -> None:
+    n_samples = 200
+
+    q0 = circuit.qubits[0]
+    q1 = circuit.qubits[1]
+
+    # Compute the probabilities of each outcome
+    p = dict()
+    for outcome in range(4):
+        p[outcome] = abs(circuit.get_statevector()[outcome]) ** 2
+
+    # Compute the samples
+    sample_dict = {0: 0, 1: 0, 2: 0, 3: 0}
+    with CuTensorNetHandle() as libhandle:
+        mps = simulate(libhandle, circuit, SimulationAlgorithm.MPSxGate, Config())
+
+        # Take samples measuring both qubits at once
+        for _ in range(n_samples):
+            outcome_dict = mps.sample()
+            outcome = outcome_dict[q0] * 2 + outcome_dict[q1]
+            sample_dict[outcome] += 1
+
+    # Check sample frequency consistent with theoretical probability
+    for outcome, count in sample_dict.items():
+        assert np.isclose(count / n_samples, p[outcome], atol=0.1)
+
+
+@pytest.mark.parametrize(
+    "circuit",
+    [
+        pytest.lazy_fixture("q3_cx01cz12x1rx0"),  # type: ignore
+        pytest.lazy_fixture("q3_toffoli_box_with_implicit_swaps"),  # type: ignore
+        pytest.lazy_fixture("q5_line_circ_30_layers"),  # type: ignore
+    ],
+)
+def test_measure_circ(circuit: Circuit) -> None:
+    n_samples = 200
+
+    qA = circuit.qubits[-1]  # Least significant qubit
+    qB = circuit.qubits[-3]  # Third list significant qubit
+
+    with CuTensorNetHandle() as libhandle:
+        circuit, qubit_map = prepare_circuit_mps(circuit)
+        mps = simulate(libhandle, circuit, SimulationAlgorithm.MPSxGate, Config())
+        mps.apply_qubit_relabelling(qubit_map)
+
+        # Compute the probabilities of each outcome
+        p = {(0, 0): 0.0, (0, 1): 0.0, (1, 0): 0.0, (1, 1): 0.0}
+        for outA in range(2):
+            for outB in range(2):
+                mps_copy = mps.copy()
+                p[(outA, outB)] = mps_copy.postselect({qA: outA, qB: outB})
+
+        # Compute the samples
+        sample_dict = {(0, 0): 0, (0, 1): 0, (1, 0): 0, (1, 1): 0}
+        for _ in range(n_samples):
+            mps_copy = mps.copy()
+            outcome_dict = mps_copy.measure({qA, qB})
+            sample_dict[(outcome_dict[qA], outcome_dict[qB])] += 1
+
+    # Check sample frequency consistent with theoretical probability
+    for outcome, count in sample_dict.items():
+        assert np.isclose(count / n_samples, p[outcome], atol=0.1)