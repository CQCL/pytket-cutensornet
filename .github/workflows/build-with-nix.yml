--- conflicted
+++ resolved
@@ -17,13 +17,8 @@
     runs-on: ${{matrix.os}}
     steps:
     - uses: actions/checkout@v4
-<<<<<<< HEAD
-    - uses: cachix/install-nix-action@V28
+    - uses: cachix/install-nix-action@v31.2.0
     - uses: cachix/cachix-action@v16
-=======
-    - uses: cachix/install-nix-action@v31.2.0
-    - uses: cachix/cachix-action@v15
->>>>>>> a85d2082
       with:
         name: tket
         authToken: '${{ secrets.CACHIX_AUTH_TOKEN }}'
@@ -35,13 +30,8 @@
     runs-on: cuda
     steps:
     - uses: actions/checkout@v4
-<<<<<<< HEAD
-    - uses: cachix/install-nix-action@V28
+    - uses: cachix/install-nix-action@v31.2.0
     - uses: cachix/cachix-action@v16
-=======
-    - uses: cachix/install-nix-action@v31.2.0
-    - uses: cachix/cachix-action@v15
->>>>>>> a85d2082
       with:
         name: tket
         authToken: '${{ secrets.CACHIX_AUTH_TOKEN }}'
