Changelog
~~~~~~~~~

Unreleased
----------

<<<<<<< HEAD
* New feature: MPS algorithms ``MPSxGate`` and ``MPSxMPO`` now support simulation of two-qubit gates acting on non-adjacent qubits.
=======
* API breaking changes
    * Renamed ``CuTensorNetBackend`` to ``CuTensorNetStateBackend``.
    * Moved ``get_operator_expectation_value`` and ``get_circuit_overlap`` from ``backends`` submodule to ``general_state`` submodule.
    * **Warning** ``TensorNetwork`` object will soon be deprecated in favour of the new ``GeneralState``.


* New API: ``GeneralState`` for exact simulation of circuits via contraction-path optimisation. Currently supports ``get_statevector()``, ``expectation_value()`` and ``sample()``.
* New feature: ``CuTensorNetShotsBackend`` for simulation of circuit shots.
>>>>>>> b2245877
* New feature: ``add_qubit`` to add fresh qubits at specified positions in an ``MPS``.
* New feature: added an option to ``measure`` to toggle destructive measurement on/off. Currently only supported for ``MPS``.
* New feature: a seed can now be provided to ``Config`` objects, providing reproducibility across ``StructuredState`` simulations.
* New feature: ``apply_unitary`` both for ``MPS`` and ``TTN`` to apply an arbitrary unitary matrix, rather than a ``pytket.Command``.
* New feature: ``apply_qubit_relabelling`` both for ``MPS`` and ``TTN`` to change the name of their qubits. This is now used within ``simulate`` to take into account the action of implicit SWAPs in pytket circuits (no additional SWAP gates are applied).

0.6.1 (April 2024)
------------------

* When using ``simulate`` with ``TTNxGate`` algorithm, the initial partition is obtained using NetworkX instead of KaHyPar by default. This makes setup easier and means that ``TTNxGate`` can now be used when installing from PyPI. KaHyPar can still be used if ``use_kahypar`` from ``Config`` is set to True.
* Updated pytket version requirement to 1.27.

0.6.0 (April 2024)
------------------

* **New feature**: Tree Tensor Network (TTN) simulator, supporting both fixed ``chi`` and ``truncation_fidelity``. Calculation of single amplitudes is supported by ``get_amplitude`` and inner products by ``vdot``. Measurement and postselection are not yet supported.
* **New API**: both ``MPS`` and ``TTN`` share a common interface: ``StructuredState``. Import paths have changed, multiple classes have been renamed: ``ConfigMPS`` is now ``Config``, ``ContractionAlg`` is now ``SimulationAlgorithm``. Documentation has been updated accordingly.

* Canonicalisation of MPS is now always applied before a two-qubit gate. We found that this tends to reduce runtime due to canonicalisation decreasing virtual bond dimension.
* Two-qubit gates are now decomposed (SVD) before applying them to remove null singular values (e.g. in ``XXPhase`` gates).
* Fixed a bug on copying an ``MPS`` if ``truncation_fidelity`` was set.
* Fixed a bug on ``CuTensorNetHandle`` that would prevent it from working when the device set was different from the default one (``dev=0``) and when using ``cuTensorNet>=2.3.0``.
* Fixed a bug on ``TensorNetwork`` due to unsupported ``Create`` operation.
* Updated pytket version requirement to 1.26.

0.5.4 (January 2024)
--------------------

* Updated pytket version requirement to 1.24.
* Python 3.12 support added, 3.9 dropped.

0.5.3 (January 2024)
--------------------

* Updated pytket version requirement to 1.23.

0.5.2 (December 2023)
---------------------

* ``MPS`` simulation with fixed ``truncation_fidelity`` now uses the corresponding truncation primitive from cuQuantum (v23.10).
* Updated pytket version requirement to 1.22.

0.4.0 (October 2023)
--------------------

* API Update. Configuration of ``MPS`` simulation parameters is now done via ``ConfigMPS``.
* Added a ``value_of_zero`` parameter to ``ConfigMPS`` for the user to indicate the threshold below which numbers are so small that can be interpreted as zero.
* Added a logger to MPS methods. Use it by setting ``loglevel`` in ``ConfigMPS``.
* Improved performance of contraction across ``MPS`` methods by hardcoding the contraction paths.
* Fixed a bug that caused more MPS canonicalisation than strictly required.
* Fixed a bug where ``simulate`` would not apply the last batch of gates when using ``MPSxMPO``.

0.3.0 (September 2023)
----------------------

* Added MPS sampling feature.
* Refactored MPS module for better maintainability and extendability.
* ``Tensor`` class removed from the API since it is no longer necessary.

0.2.1 (August 2023)
-------------------

* Improved backend gate set to allow for more gate types.
* Fixed a bug in ``apply_gate`` of MPS algorithms that would cause internal dimensions to be tracked wrongly in certain edge cases, causing a crash.

0.2.0 (July 2023)
-----------------

* Added post selection capability for expectation value tensor networks.
* Added MPS simulation approaches, supporting two contraction algorithms (gate-by-gate and DMRG-like). Supports exact simulation, as well as approximate simulation with either fixed virtual bond dimension or target gate fidelity.

0.1.0 (June 2023)
-----------------

* Initial implementation of the converter and backend modules for use on a single GPU.<|MERGE_RESOLUTION|>--- conflicted
+++ resolved
@@ -4,18 +4,14 @@
 Unreleased
 ----------
 
-<<<<<<< HEAD
-* New feature: MPS algorithms ``MPSxGate`` and ``MPSxMPO`` now support simulation of two-qubit gates acting on non-adjacent qubits.
-=======
 * API breaking changes
     * Renamed ``CuTensorNetBackend`` to ``CuTensorNetStateBackend``.
     * Moved ``get_operator_expectation_value`` and ``get_circuit_overlap`` from ``backends`` submodule to ``general_state`` submodule.
     * **Warning** ``TensorNetwork`` object will soon be deprecated in favour of the new ``GeneralState``.
 
-
 * New API: ``GeneralState`` for exact simulation of circuits via contraction-path optimisation. Currently supports ``get_statevector()``, ``expectation_value()`` and ``sample()``.
 * New feature: ``CuTensorNetShotsBackend`` for simulation of circuit shots.
->>>>>>> b2245877
+* New feature: MPS algorithms ``MPSxGate`` and ``MPSxMPO`` now support simulation of two-qubit gates acting on non-adjacent qubits.
 * New feature: ``add_qubit`` to add fresh qubits at specified positions in an ``MPS``.
 * New feature: added an option to ``measure`` to toggle destructive measurement on/off. Currently only supported for ``MPS``.
 * New feature: a seed can now be provided to ``Config`` objects, providing reproducibility across ``StructuredState`` simulations.
