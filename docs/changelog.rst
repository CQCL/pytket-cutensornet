--- conflicted
+++ resolved
@@ -6,13 +6,10 @@
 0.12.0 (Unreleased)
 -------------------
 
-<<<<<<< HEAD
 * New feature: ``MPSxGate`` now supports the application of ``CnX`` and ``PauliExpBox`` gates when
 passed to ``apply_gate``.
 * New feature: can now use ``get_entanglement_entropy`` on a virtual bond of an MPS.
-=======
 * Updated pytket minimum version requirement to 2.4.1.
->>>>>>> b3e9d091
 
 0.11.1 (March 2025)
 -------------------
