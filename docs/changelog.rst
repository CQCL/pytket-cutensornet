Changelog
~~~~~~~~~

0.6.1 (April 2024)
------------------

<<<<<<< HEAD
* Updated pytket version requirement to 1.27.
=======
* When using ``simulate`` with ``TTNxGate`` algorithm, the initial partition is obtained using NetworkX instead of KaHyPar by default. This makes setup easier and means that ``TTNxGate`` can now be used when installing from PyPI. KaHyPar can still be used if ``use_kahypar`` from ``Config`` is set to True.
>>>>>>> 18fae8f9

0.6.0 (April 2024)
------------------

* **New feature**: Tree Tensor Network (TTN) simulator, supporting both fixed ``chi`` and ``truncation_fidelity``. Calculation of single amplitudes is supported by ``get_amplitude`` and inner products by ``vdot``. Measurement and postselection are not yet supported.
* **New API**: both ``MPS`` and ``TTN`` share a common interface: ``StructuredState``. Import paths have changed, multiple classes have been renamed: ``ConfigMPS`` is now ``Config``, ``ContractionAlg`` is now ``SimulationAlgorithm``. Documentation has been updated accordingly.

* Canonicalisation of MPS is now always applied before a two-qubit gate. We found that this tends to reduce runtime due to canonicalisation decreasing virtual bond dimension.
* Two-qubit gates are now decomposed (SVD) before applying them to remove null singular values (e.g. in ``XXPhase`` gates).
* Fixed a bug on copying an ``MPS`` if ``truncation_fidelity`` was set.
* Fixed a bug on ``CuTensorNetHandle`` that would prevent it from working when the device set was different from the default one (``dev=0``) and when using ``cuTensorNet>=2.3.0``.
* Fixed a bug on ``TensorNetwork`` due to unsupported ``Create`` operation.
* Updated pytket version requirement to 1.26.

0.5.4 (January 2024)
--------------------

* Updated pytket version requirement to 1.24.
* Python 3.12 support added, 3.9 dropped.

0.5.3 (January 2024)
--------------------

* Updated pytket version requirement to 1.23.

0.5.2 (December 2023)
---------------------

* ``MPS`` simulation with fixed ``truncation_fidelity`` now uses the corresponding truncation primitive from cuQuantum (v23.10).
* Updated pytket version requirement to 1.22.

0.4.0 (October 2023)
--------------------

* API Update. Configuration of ``MPS`` simulation parameters is now done via ``ConfigMPS``.
* Added a ``value_of_zero`` parameter to ``ConfigMPS`` for the user to indicate the threshold below which numbers are so small that can be interpreted as zero.
* Added a logger to MPS methods. Use it by setting ``loglevel`` in ``ConfigMPS``.
* Improved performance of contraction across ``MPS`` methods by hardcoding the contraction paths.
* Fixed a bug that caused more MPS canonicalisation than strictly required.
* Fixed a bug where ``simulate`` would not apply the last batch of gates when using ``MPSxMPO``.

0.3.0 (September 2023)
----------------------

* Added MPS sampling feature.
* Refactored MPS module for better maintainability and extendability.
* ``Tensor`` class removed from the API since it is no longer necessary.

0.2.1 (August 2023)
-------------------

* Improved backend gate set to allow for more gate types.
* Fixed a bug in ``apply_gate`` of MPS algorithms that would cause internal dimensions to be tracked wrongly in certain edge cases, causing a crash.

0.2.0 (July 2023)
-----------------

* Added post selection capability for expectation value tensor networks.
* Added MPS simulation approaches, supporting two contraction algorithms (gate-by-gate and DMRG-like). Supports exact simulation, as well as approximate simulation with either fixed virtual bond dimension or target gate fidelity.

0.1.0 (June 2023)
-----------------

* Initial implementation of the converter and backend modules for use on a single GPU.<|MERGE_RESOLUTION|>--- conflicted
+++ resolved
@@ -4,11 +4,8 @@
 0.6.1 (April 2024)
 ------------------
 
-<<<<<<< HEAD
+* When using ``simulate`` with ``TTNxGate`` algorithm, the initial partition is obtained using NetworkX instead of KaHyPar by default. This makes setup easier and means that ``TTNxGate`` can now be used when installing from PyPI. KaHyPar can still be used if ``use_kahypar`` from ``Config`` is set to True.
 * Updated pytket version requirement to 1.27.
-=======
-* When using ``simulate`` with ``TTNxGate`` algorithm, the initial partition is obtained using NetworkX instead of KaHyPar by default. This makes setup easier and means that ``TTNxGate`` can now be used when installing from PyPI. KaHyPar can still be used if ``use_kahypar`` from ``Config`` is set to True.
->>>>>>> 18fae8f9
 
 0.6.0 (April 2024)
 ------------------
