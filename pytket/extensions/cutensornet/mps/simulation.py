# Copyright 2019-2023 Quantinuum
#
# Licensed under the Apache License, Version 2.0 (the "License");
# you may not use this file except in compliance with the License.
# You may obtain a copy of the License at
##
#     http://www.apache.org/licenses/LICENSE-2.0
##
# Unless required by applicable law or agreed to in writing, software
# distributed under the License is distributed on an "AS IS" BASIS,
# WITHOUT WARRANTIES OR CONDITIONS OF ANY KIND, either express or implied.
# See the License for the specific language governing permissions and
# limitations under the License.
from typing import Any
from enum import Enum
import logging

from random import choice  # type: ignore
from collections import defaultdict  # type: ignore
import numpy as np  # type: ignore

from pytket.circuit import Circuit, Command, Qubit
from pytket.transform import Transform
from pytket.architecture import Architecture
from pytket.passes import DefaultMappingPass
from pytket.predicates import CompilationUnit

<<<<<<< HEAD
from .mps import CuTensorNetHandle, ConfigMPS, MPS
=======
from pytket.extensions.cutensornet.general import set_logger
from .mps import CuTensorNetHandle, MPS
>>>>>>> f8b41d68
from .mps_gate import MPSxGate
from .mps_mpo import MPSxMPO


class ContractionAlg(Enum):
    """An enum to refer to the MPS contraction algorithm.

    Each enum value corresponds to the class with the same name; see its docs for
    information of the algorithm.
    """

    MPSxGate = 0
    MPSxMPO = 1


def simulate(
    libhandle: CuTensorNetHandle,
    circuit: Circuit,
    algorithm: ContractionAlg,
<<<<<<< HEAD
    config: ConfigMPS,
=======
    **kwargs: Any,
>>>>>>> f8b41d68
) -> MPS:
    """Simulate the given circuit and return the ``MPS`` representing the final state.

    Note:
        A ``libhandle`` should be created via a ``with CuTensorNet() as libhandle:``
        statement. The device where the MPS is stored will match the one specified
        by the library handle.

        The input ``circuit`` must be composed of one-qubit and two-qubit gates only.
        Any gateset supported by ``pytket`` can be used.

        Two-qubit gates must act between adjacent qubits, i.e. on ``circuit.qubits[i]``
        and ``circuit.qubits[i+1]`` for any ``i``. If this is not satisfied by your
        circuit, consider using ``prepare_circuit()`` on it.

    Args:
        libhandle: The cuTensorNet library handle that will be used to carry out
            tensor operations on the MPS.
        circuit: The pytket circuit to be simulated.
        algorithm: Choose between the values of the ``ContractionAlg`` enum.
        config: The configuration object for simulation.

    Returns:
        An instance of ``MPS`` containing (an approximation of) the final state
        of the circuit.
    """
<<<<<<< HEAD
    if algorithm == ContractionAlg.MPSxGate:
        mps = MPSxGate(  # type: ignore
            libhandle,
            circuit.qubits,
            config,
=======
    chi = kwargs.get("chi", None)
    truncation_fidelity = kwargs.get("truncation_fidelity", None)
    float_precision = kwargs.get("float_precision", None)
    loglevel = kwargs.get("loglevel", logging.WARNING)
    logger = set_logger("Simulation", level=loglevel)

    if algorithm == ContractionAlg.MPSxGate:
        mps = MPSxGate(  # type: ignore
            libhandle=libhandle,
            qubits=circuit.qubits,
            chi=chi,
            truncation_fidelity=truncation_fidelity,
            float_precision=float_precision,
            loglevel=loglevel,
>>>>>>> f8b41d68
        )
    elif algorithm == ContractionAlg.MPSxMPO:
        mps = MPSxMPO(  # type: ignore
<<<<<<< HEAD
            libhandle,
            circuit.qubits,
            config,
=======
            libhandle=libhandle,
            qubits=circuit.qubits,
            chi=chi,
            truncation_fidelity=truncation_fidelity,
            k=k,
            optim_delta=optim_delta,
            float_precision=float_precision,
            loglevel=loglevel,
>>>>>>> f8b41d68
        )

    # Sort the gates so there isn't much overhead from canonicalising back and forth.
    logger.info(
        "Ordering the gates in the circuit to reduce canonicalisation overhead."
    )
    sorted_gates = _get_sorted_gates(circuit)

    logger.info("Running simulation...")
    # Apply the gates
    for i, g in enumerate(sorted_gates):
        mps.apply_gate(g)
        logger.info(f"Progress... {(100*i) // len(sorted_gates)}%")

    # Apply the batched operations that are left (if any)
    mps._flush()

    # Apply the batched operations that are left (if any)
    mps._flush()

    # Apply the circuit's phase to the leftmost tensor (any would work)
    mps.tensors[0] = mps.tensors[0] * np.exp(1j * np.pi * circuit.phase)

    logger.info("Simulation completed.")
    logger.info(f"Final MPS size={mps.get_byte_size() / 2**20} MiB")
    logger.info(f"Final MPS fidelity={mps.fidelity}")
    return mps


def prepare_circuit(circuit: Circuit) -> tuple[Circuit, dict[Qubit, Qubit]]:
    """Prepares a circuit in a specific, ``MPS``-friendly, manner.

    Returns an equivalent circuit with the appropriate structure to be simulated by
    an ``MPS`` algorithm.

    Note:
        The qubits in the output circuit will be renamed. Implicit SWAPs may be added
        to the circuit, meaning that the logical qubit held at the ``node[i]`` qubit
        at the beginning of the circuit may differ from the one it holds at the end.

    Args:
        circuit: The circuit to be simulated.

    Returns:
        A tuple with an equivalent circuit with the appropriate structure and a
        map of qubit names at the end of the circuit to their corresponding
        original names.
    """

    # Implement it in a line architecture
    cu = CompilationUnit(circuit)
    architecture = Architecture([(i, i + 1) for i in range(circuit.n_qubits - 1)])
    DefaultMappingPass(architecture).apply(cu)
    prep_circ = cu.circuit
    Transform.DecomposeBRIDGE().apply(prep_circ)

    qubit_map: dict[Qubit, Qubit] = {}
    for orig_q, arch_q in cu.final_map.items():
        assert isinstance(orig_q, Qubit)
        assert isinstance(arch_q, Qubit)
        qubit_map[arch_q] = orig_q

    return (prep_circ, qubit_map)


def _get_sorted_gates(circuit: Circuit) -> list[Command]:
    """Sorts the list of gates, placing 2-qubit gates close to each other first.

    Returns an equivalent list of commands fixing the order of parallel gates so that
    2-qubit gates that are close to each other first. This reduces the overhead of
    canonicalisation of the MPS, since we try to apply as many gates as we can on one
    end of the MPS before we go to the other end.

    Args:
        circuit: The original circuit.

    Returns:
        The same gates, ordered in a beneficial way.
    """

    all_gates = circuit.get_commands()
    sorted_gates = []
    # Keep track of the qubit at the center of the canonical form; start arbitrarily
    current_qubit = circuit.qubits[0]
    # Entries from `all_gates` that are not yet in `sorted_gates`
    remaining = set(range(len(all_gates)))

    # Create the list of indices of gates acting on each qubit
    gate_indices: dict[Qubit, list[int]] = defaultdict(list)
    for i, g in enumerate(all_gates):
        for q in g.qubits:
            gate_indices[q].append(i)
    # Apply all 1-qubit gates at the beginning of the circuit
    for q, indices in gate_indices.items():
        while indices and len(all_gates[indices[0]].qubits) == 1:
            i = indices.pop(0)
            sorted_gates.append(all_gates[i])
            remaining.remove(i)
    # Decide which 2-qubit gate to apply next
    while remaining:
        q_index = circuit.qubits.index(current_qubit)
        # Find distance from q_index to first qubit with an applicable 2-qubit gate
        left_distance = None
        prev_q = current_qubit
        for i, q in enumerate(reversed(circuit.qubits[:q_index])):
            if (
                gate_indices[prev_q]
                and gate_indices[q]
                and gate_indices[prev_q][0] == gate_indices[q][0]
            ):
                left_distance = i
                break
            prev_q = q
        right_distance = None
        prev_q = current_qubit
        for i, q in enumerate(circuit.qubits[q_index + 1 :]):
            if (
                gate_indices[prev_q]
                and gate_indices[q]
                and gate_indices[prev_q][0] == gate_indices[q][0]
            ):
                right_distance = i
                break
            prev_q = q
        # Choose the shortest distance
        if left_distance is None and right_distance is None:
            raise RuntimeError(
                "Some two-qubit gate in the circuit is not acting between",
                "nearest neighbour qubits. Consider using prepare_circuit().",
            )
        elif left_distance is None:
            assert right_distance is not None
            current_qubit = circuit.qubits[q_index + right_distance]
        elif right_distance is None:
            current_qubit = circuit.qubits[q_index - left_distance]
        elif left_distance < right_distance:
            current_qubit = circuit.qubits[q_index - left_distance]
        elif left_distance > right_distance:
            current_qubit = circuit.qubits[q_index + right_distance]
        else:
            current_qubit = circuit.qubits[
                q_index + choice([-left_distance, right_distance])
            ]
        # Apply the gate
        i = gate_indices[current_qubit][0]
        next_gate = all_gates[i]
        sorted_gates.append(next_gate)
        remaining.remove(i)
        # Apply all 1-qubit gates after this gate
        for q in next_gate.qubits:
            gate_indices[q].pop(0)  # Remove the 2-qubit gate `next_gate`
            indices = gate_indices[q]
            while indices and len(all_gates[indices[0]].qubits) == 1:
                i = indices.pop(0)
                sorted_gates.append(all_gates[i])
                remaining.remove(i)

    assert len(all_gates) == len(sorted_gates)
    return sorted_gates
<|MERGE_RESOLUTION|>--- conflicted
+++ resolved
@@ -1,281 +1,248 @@
-# Copyright 2019-2023 Quantinuum
-#
-# Licensed under the Apache License, Version 2.0 (the "License");
-# you may not use this file except in compliance with the License.
-# You may obtain a copy of the License at
-##
-#     http://www.apache.org/licenses/LICENSE-2.0
-##
-# Unless required by applicable law or agreed to in writing, software
-# distributed under the License is distributed on an "AS IS" BASIS,
-# WITHOUT WARRANTIES OR CONDITIONS OF ANY KIND, either express or implied.
-# See the License for the specific language governing permissions and
-# limitations under the License.
-from typing import Any
-from enum import Enum
-import logging
-
-from random import choice  # type: ignore
-from collections import defaultdict  # type: ignore
-import numpy as np  # type: ignore
-
-from pytket.circuit import Circuit, Command, Qubit
-from pytket.transform import Transform
-from pytket.architecture import Architecture
-from pytket.passes import DefaultMappingPass
-from pytket.predicates import CompilationUnit
-
-<<<<<<< HEAD
-from .mps import CuTensorNetHandle, ConfigMPS, MPS
-=======
-from pytket.extensions.cutensornet.general import set_logger
-from .mps import CuTensorNetHandle, MPS
->>>>>>> f8b41d68
-from .mps_gate import MPSxGate
-from .mps_mpo import MPSxMPO
-
-
-class ContractionAlg(Enum):
-    """An enum to refer to the MPS contraction algorithm.
-
-    Each enum value corresponds to the class with the same name; see its docs for
-    information of the algorithm.
-    """
-
-    MPSxGate = 0
-    MPSxMPO = 1
-
-
-def simulate(
-    libhandle: CuTensorNetHandle,
-    circuit: Circuit,
-    algorithm: ContractionAlg,
-<<<<<<< HEAD
-    config: ConfigMPS,
-=======
-    **kwargs: Any,
->>>>>>> f8b41d68
-) -> MPS:
-    """Simulate the given circuit and return the ``MPS`` representing the final state.
-
-    Note:
-        A ``libhandle`` should be created via a ``with CuTensorNet() as libhandle:``
-        statement. The device where the MPS is stored will match the one specified
-        by the library handle.
-
-        The input ``circuit`` must be composed of one-qubit and two-qubit gates only.
-        Any gateset supported by ``pytket`` can be used.
-
-        Two-qubit gates must act between adjacent qubits, i.e. on ``circuit.qubits[i]``
-        and ``circuit.qubits[i+1]`` for any ``i``. If this is not satisfied by your
-        circuit, consider using ``prepare_circuit()`` on it.
-
-    Args:
-        libhandle: The cuTensorNet library handle that will be used to carry out
-            tensor operations on the MPS.
-        circuit: The pytket circuit to be simulated.
-        algorithm: Choose between the values of the ``ContractionAlg`` enum.
-        config: The configuration object for simulation.
-
-    Returns:
-        An instance of ``MPS`` containing (an approximation of) the final state
-        of the circuit.
-    """
-<<<<<<< HEAD
-    if algorithm == ContractionAlg.MPSxGate:
-        mps = MPSxGate(  # type: ignore
-            libhandle,
-            circuit.qubits,
-            config,
-=======
-    chi = kwargs.get("chi", None)
-    truncation_fidelity = kwargs.get("truncation_fidelity", None)
-    float_precision = kwargs.get("float_precision", None)
-    loglevel = kwargs.get("loglevel", logging.WARNING)
-    logger = set_logger("Simulation", level=loglevel)
-
-    if algorithm == ContractionAlg.MPSxGate:
-        mps = MPSxGate(  # type: ignore
-            libhandle=libhandle,
-            qubits=circuit.qubits,
-            chi=chi,
-            truncation_fidelity=truncation_fidelity,
-            float_precision=float_precision,
-            loglevel=loglevel,
->>>>>>> f8b41d68
-        )
-    elif algorithm == ContractionAlg.MPSxMPO:
-        mps = MPSxMPO(  # type: ignore
-<<<<<<< HEAD
-            libhandle,
-            circuit.qubits,
-            config,
-=======
-            libhandle=libhandle,
-            qubits=circuit.qubits,
-            chi=chi,
-            truncation_fidelity=truncation_fidelity,
-            k=k,
-            optim_delta=optim_delta,
-            float_precision=float_precision,
-            loglevel=loglevel,
->>>>>>> f8b41d68
-        )
-
-    # Sort the gates so there isn't much overhead from canonicalising back and forth.
-    logger.info(
-        "Ordering the gates in the circuit to reduce canonicalisation overhead."
-    )
-    sorted_gates = _get_sorted_gates(circuit)
-
-    logger.info("Running simulation...")
-    # Apply the gates
-    for i, g in enumerate(sorted_gates):
-        mps.apply_gate(g)
-        logger.info(f"Progress... {(100*i) // len(sorted_gates)}%")
-
-    # Apply the batched operations that are left (if any)
-    mps._flush()
-
-    # Apply the batched operations that are left (if any)
-    mps._flush()
-
-    # Apply the circuit's phase to the leftmost tensor (any would work)
-    mps.tensors[0] = mps.tensors[0] * np.exp(1j * np.pi * circuit.phase)
-
-    logger.info("Simulation completed.")
-    logger.info(f"Final MPS size={mps.get_byte_size() / 2**20} MiB")
-    logger.info(f"Final MPS fidelity={mps.fidelity}")
-    return mps
-
-
-def prepare_circuit(circuit: Circuit) -> tuple[Circuit, dict[Qubit, Qubit]]:
-    """Prepares a circuit in a specific, ``MPS``-friendly, manner.
-
-    Returns an equivalent circuit with the appropriate structure to be simulated by
-    an ``MPS`` algorithm.
-
-    Note:
-        The qubits in the output circuit will be renamed. Implicit SWAPs may be added
-        to the circuit, meaning that the logical qubit held at the ``node[i]`` qubit
-        at the beginning of the circuit may differ from the one it holds at the end.
-
-    Args:
-        circuit: The circuit to be simulated.
-
-    Returns:
-        A tuple with an equivalent circuit with the appropriate structure and a
-        map of qubit names at the end of the circuit to their corresponding
-        original names.
-    """
-
-    # Implement it in a line architecture
-    cu = CompilationUnit(circuit)
-    architecture = Architecture([(i, i + 1) for i in range(circuit.n_qubits - 1)])
-    DefaultMappingPass(architecture).apply(cu)
-    prep_circ = cu.circuit
-    Transform.DecomposeBRIDGE().apply(prep_circ)
-
-    qubit_map: dict[Qubit, Qubit] = {}
-    for orig_q, arch_q in cu.final_map.items():
-        assert isinstance(orig_q, Qubit)
-        assert isinstance(arch_q, Qubit)
-        qubit_map[arch_q] = orig_q
-
-    return (prep_circ, qubit_map)
-
-
-def _get_sorted_gates(circuit: Circuit) -> list[Command]:
-    """Sorts the list of gates, placing 2-qubit gates close to each other first.
-
-    Returns an equivalent list of commands fixing the order of parallel gates so that
-    2-qubit gates that are close to each other first. This reduces the overhead of
-    canonicalisation of the MPS, since we try to apply as many gates as we can on one
-    end of the MPS before we go to the other end.
-
-    Args:
-        circuit: The original circuit.
-
-    Returns:
-        The same gates, ordered in a beneficial way.
-    """
-
-    all_gates = circuit.get_commands()
-    sorted_gates = []
-    # Keep track of the qubit at the center of the canonical form; start arbitrarily
-    current_qubit = circuit.qubits[0]
-    # Entries from `all_gates` that are not yet in `sorted_gates`
-    remaining = set(range(len(all_gates)))
-
-    # Create the list of indices of gates acting on each qubit
-    gate_indices: dict[Qubit, list[int]] = defaultdict(list)
-    for i, g in enumerate(all_gates):
-        for q in g.qubits:
-            gate_indices[q].append(i)
-    # Apply all 1-qubit gates at the beginning of the circuit
-    for q, indices in gate_indices.items():
-        while indices and len(all_gates[indices[0]].qubits) == 1:
-            i = indices.pop(0)
-            sorted_gates.append(all_gates[i])
-            remaining.remove(i)
-    # Decide which 2-qubit gate to apply next
-    while remaining:
-        q_index = circuit.qubits.index(current_qubit)
-        # Find distance from q_index to first qubit with an applicable 2-qubit gate
-        left_distance = None
-        prev_q = current_qubit
-        for i, q in enumerate(reversed(circuit.qubits[:q_index])):
-            if (
-                gate_indices[prev_q]
-                and gate_indices[q]
-                and gate_indices[prev_q][0] == gate_indices[q][0]
-            ):
-                left_distance = i
-                break
-            prev_q = q
-        right_distance = None
-        prev_q = current_qubit
-        for i, q in enumerate(circuit.qubits[q_index + 1 :]):
-            if (
-                gate_indices[prev_q]
-                and gate_indices[q]
-                and gate_indices[prev_q][0] == gate_indices[q][0]
-            ):
-                right_distance = i
-                break
-            prev_q = q
-        # Choose the shortest distance
-        if left_distance is None and right_distance is None:
-            raise RuntimeError(
-                "Some two-qubit gate in the circuit is not acting between",
-                "nearest neighbour qubits. Consider using prepare_circuit().",
-            )
-        elif left_distance is None:
-            assert right_distance is not None
-            current_qubit = circuit.qubits[q_index + right_distance]
-        elif right_distance is None:
-            current_qubit = circuit.qubits[q_index - left_distance]
-        elif left_distance < right_distance:
-            current_qubit = circuit.qubits[q_index - left_distance]
-        elif left_distance > right_distance:
-            current_qubit = circuit.qubits[q_index + right_distance]
-        else:
-            current_qubit = circuit.qubits[
-                q_index + choice([-left_distance, right_distance])
-            ]
-        # Apply the gate
-        i = gate_indices[current_qubit][0]
-        next_gate = all_gates[i]
-        sorted_gates.append(next_gate)
-        remaining.remove(i)
-        # Apply all 1-qubit gates after this gate
-        for q in next_gate.qubits:
-            gate_indices[q].pop(0)  # Remove the 2-qubit gate `next_gate`
-            indices = gate_indices[q]
-            while indices and len(all_gates[indices[0]].qubits) == 1:
-                i = indices.pop(0)
-                sorted_gates.append(all_gates[i])
-                remaining.remove(i)
-
-    assert len(all_gates) == len(sorted_gates)
-    return sorted_gates
+# Copyright 2019-2023 Quantinuum
+#
+# Licensed under the Apache License, Version 2.0 (the "License");
+# you may not use this file except in compliance with the License.
+# You may obtain a copy of the License at
+##
+#     http://www.apache.org/licenses/LICENSE-2.0
+##
+# Unless required by applicable law or agreed to in writing, software
+# distributed under the License is distributed on an "AS IS" BASIS,
+# WITHOUT WARRANTIES OR CONDITIONS OF ANY KIND, either express or implied.
+# See the License for the specific language governing permissions and
+# limitations under the License.
+from typing import Any
+from enum import Enum
+import logging
+
+from random import choice  # type: ignore
+from collections import defaultdict  # type: ignore
+import numpy as np  # type: ignore
+
+from pytket.circuit import Circuit, Command, Qubit
+from pytket.transform import Transform
+from pytket.architecture import Architecture
+from pytket.passes import DefaultMappingPass
+from pytket.predicates import CompilationUnit
+
+from pytket.extensions.cutensornet.general import set_logger
+from .mps import CuTensorNetHandle, ConfigMPS, MPS
+from .mps_gate import MPSxGate
+from .mps_mpo import MPSxMPO
+
+
+class ContractionAlg(Enum):
+    """An enum to refer to the MPS contraction algorithm.
+
+    Each enum value corresponds to the class with the same name; see its docs for
+    information of the algorithm.
+    """
+
+    MPSxGate = 0
+    MPSxMPO = 1
+
+
+def simulate(
+    libhandle: CuTensorNetHandle,
+    circuit: Circuit,
+    algorithm: ContractionAlg,
+    config: ConfigMPS,
+) -> MPS:
+    """Simulate the given circuit and return the ``MPS`` representing the final state.
+
+    Note:
+        A ``libhandle`` should be created via a ``with CuTensorNet() as libhandle:``
+        statement. The device where the MPS is stored will match the one specified
+        by the library handle.
+
+        The input ``circuit`` must be composed of one-qubit and two-qubit gates only.
+        Any gateset supported by ``pytket`` can be used.
+
+        Two-qubit gates must act between adjacent qubits, i.e. on ``circuit.qubits[i]``
+        and ``circuit.qubits[i+1]`` for any ``i``. If this is not satisfied by your
+        circuit, consider using ``prepare_circuit()`` on it.
+
+    Args:
+        libhandle: The cuTensorNet library handle that will be used to carry out
+            tensor operations on the MPS.
+        circuit: The pytket circuit to be simulated.
+        algorithm: Choose between the values of the ``ContractionAlg`` enum.
+        config: The configuration object for simulation.
+
+    Returns:
+        An instance of ``MPS`` containing (an approximation of) the final state
+        of the circuit.
+    """
+    logger = set_logger("Simulation", level=config.loglevel)
+
+    if algorithm == ContractionAlg.MPSxGate:
+        mps = MPSxGate(  # type: ignore
+            libhandle,
+            circuit.qubits,
+            config,
+        )
+
+    elif algorithm == ContractionAlg.MPSxMPO:
+        mps = MPSxMPO(  # type: ignore
+            libhandle,
+            circuit.qubits,
+            config,
+        )
+
+    # Sort the gates so there isn't much overhead from canonicalising back and forth.
+    logger.info(
+        "Ordering the gates in the circuit to reduce canonicalisation overhead."
+    )
+    sorted_gates = _get_sorted_gates(circuit)
+
+    logger.info("Running simulation...")
+    # Apply the gates
+    for i, g in enumerate(sorted_gates):
+        mps.apply_gate(g)
+        logger.info(f"Progress... {(100*i) // len(sorted_gates)}%")
+
+    # Apply the batched operations that are left (if any)
+    mps._flush()
+
+    # Apply the batched operations that are left (if any)
+    mps._flush()
+
+    # Apply the circuit's phase to the leftmost tensor (any would work)
+    mps.tensors[0] = mps.tensors[0] * np.exp(1j * np.pi * circuit.phase)
+
+    logger.info("Simulation completed.")
+    logger.info(f"Final MPS size={mps.get_byte_size() / 2**20} MiB")
+    logger.info(f"Final MPS fidelity={mps.fidelity}")
+    return mps
+
+
+def prepare_circuit(circuit: Circuit) -> tuple[Circuit, dict[Qubit, Qubit]]:
+    """Prepares a circuit in a specific, ``MPS``-friendly, manner.
+
+    Returns an equivalent circuit with the appropriate structure to be simulated by
+    an ``MPS`` algorithm.
+
+    Note:
+        The qubits in the output circuit will be renamed. Implicit SWAPs may be added
+        to the circuit, meaning that the logical qubit held at the ``node[i]`` qubit
+        at the beginning of the circuit may differ from the one it holds at the end.
+
+    Args:
+        circuit: The circuit to be simulated.
+
+    Returns:
+        A tuple with an equivalent circuit with the appropriate structure and a
+        map of qubit names at the end of the circuit to their corresponding
+        original names.
+    """
+
+    # Implement it in a line architecture
+    cu = CompilationUnit(circuit)
+    architecture = Architecture([(i, i + 1) for i in range(circuit.n_qubits - 1)])
+    DefaultMappingPass(architecture).apply(cu)
+    prep_circ = cu.circuit
+    Transform.DecomposeBRIDGE().apply(prep_circ)
+
+    qubit_map: dict[Qubit, Qubit] = {}
+    for orig_q, arch_q in cu.final_map.items():
+        assert isinstance(orig_q, Qubit)
+        assert isinstance(arch_q, Qubit)
+        qubit_map[arch_q] = orig_q
+
+    return (prep_circ, qubit_map)
+
+
+def _get_sorted_gates(circuit: Circuit) -> list[Command]:
+    """Sorts the list of gates, placing 2-qubit gates close to each other first.
+
+    Returns an equivalent list of commands fixing the order of parallel gates so that
+    2-qubit gates that are close to each other first. This reduces the overhead of
+    canonicalisation of the MPS, since we try to apply as many gates as we can on one
+    end of the MPS before we go to the other end.
+
+    Args:
+        circuit: The original circuit.
+
+    Returns:
+        The same gates, ordered in a beneficial way.
+    """
+
+    all_gates = circuit.get_commands()
+    sorted_gates = []
+    # Keep track of the qubit at the center of the canonical form; start arbitrarily
+    current_qubit = circuit.qubits[0]
+    # Entries from `all_gates` that are not yet in `sorted_gates`
+    remaining = set(range(len(all_gates)))
+
+    # Create the list of indices of gates acting on each qubit
+    gate_indices: dict[Qubit, list[int]] = defaultdict(list)
+    for i, g in enumerate(all_gates):
+        for q in g.qubits:
+            gate_indices[q].append(i)
+    # Apply all 1-qubit gates at the beginning of the circuit
+    for q, indices in gate_indices.items():
+        while indices and len(all_gates[indices[0]].qubits) == 1:
+            i = indices.pop(0)
+            sorted_gates.append(all_gates[i])
+            remaining.remove(i)
+    # Decide which 2-qubit gate to apply next
+    while remaining:
+        q_index = circuit.qubits.index(current_qubit)
+        # Find distance from q_index to first qubit with an applicable 2-qubit gate
+        left_distance = None
+        prev_q = current_qubit
+        for i, q in enumerate(reversed(circuit.qubits[:q_index])):
+            if (
+                gate_indices[prev_q]
+                and gate_indices[q]
+                and gate_indices[prev_q][0] == gate_indices[q][0]
+            ):
+                left_distance = i
+                break
+            prev_q = q
+        right_distance = None
+        prev_q = current_qubit
+        for i, q in enumerate(circuit.qubits[q_index + 1 :]):
+            if (
+                gate_indices[prev_q]
+                and gate_indices[q]
+                and gate_indices[prev_q][0] == gate_indices[q][0]
+            ):
+                right_distance = i
+                break
+            prev_q = q
+        # Choose the shortest distance
+        if left_distance is None and right_distance is None:
+            raise RuntimeError(
+                "Some two-qubit gate in the circuit is not acting between",
+                "nearest neighbour qubits. Consider using prepare_circuit().",
+            )
+        elif left_distance is None:
+            assert right_distance is not None
+            current_qubit = circuit.qubits[q_index + right_distance]
+        elif right_distance is None:
+            current_qubit = circuit.qubits[q_index - left_distance]
+        elif left_distance < right_distance:
+            current_qubit = circuit.qubits[q_index - left_distance]
+        elif left_distance > right_distance:
+            current_qubit = circuit.qubits[q_index + right_distance]
+        else:
+            current_qubit = circuit.qubits[
+                q_index + choice([-left_distance, right_distance])
+            ]
+        # Apply the gate
+        i = gate_indices[current_qubit][0]
+        next_gate = all_gates[i]
+        sorted_gates.append(next_gate)
+        remaining.remove(i)
+        # Apply all 1-qubit gates after this gate
+        for q in next_gate.qubits:
+            gate_indices[q].pop(0)  # Remove the 2-qubit gate `next_gate`
+            indices = gate_indices[q]
+            while indices and len(all_gates[indices[0]].qubits) == 1:
+                i = indices.pop(0)
+                sorted_gates.append(all_gates[i])
+                remaining.remove(i)
+
+    assert len(all_gates) == len(sorted_gates)
+    return sorted_gates