# Copyright 2019-2024 Quantinuum
#
# Licensed under the Apache License, Version 2.0 (the "License");
# you may not use this file except in compliance with the License.
# You may obtain a copy of the License at
##
#     http://www.apache.org/licenses/LICENSE-2.0
##
# Unless required by applicable law or agreed to in writing, software
# distributed under the License is distributed on an "AS IS" BASIS,
# WITHOUT WARRANTIES OR CONDITIONS OF ANY KIND, either express or implied.
# See the License for the specific language governing permissions and
# limitations under the License.
from __future__ import annotations  # type: ignore
import warnings

try:
    import cupy as cp  # type: ignore
except ImportError:
    warnings.warn("local settings failed to import cupy", ImportWarning)
try:
    import cuquantum as cq  # type: ignore
    from cuquantum.cutensornet import tensor  # type: ignore
    from cuquantum.cutensornet.experimental import contract_decompose  # type: ignore
except ImportError:
    warnings.warn("local settings failed to import cutensornet", ImportWarning)

from pytket.circuit import Op, Qubit
from .general import Tensor
from .ttn import TTN, DirTTN, RootPath


class TTNxGate(TTN):
    """Implements a gate-by-gate contraction algorithm to calculate the output state
    of a circuit as a ``TTN``.
    """

    def _apply_1q_gate(self, qubit: Qubit, gate: Op) -> TTNxGate:
        """Applies the 1-qubit gate to the TTN.

        This does not increase the dimension of any bond.

        Args:
            qubit: The qubit that this gate is applied to.
            gate: The gate to be applied.

        Returns:
            ``self``, to allow for method chaining.
        """

        # Load the gate's unitary to the GPU memory
        gate_unitary = gate.get_unitary().astype(dtype=self._cfg._complex_t, copy=False)
        gate_tensor = cp.asarray(gate_unitary, dtype=self._cfg._complex_t)

        path, target = self.qubit_position[qubit]
        node_tensor = self.nodes[path].tensor
        n_qbonds = (
            len(node_tensor.shape) - 1
        )  # Total number of physical bonds in this node

        # Glossary of bond IDs
        # qX -> where X is the X-th physical bond (qubit) in the TTN node
        # p  -> the parent bond of the TTN node
        # i  -> the input bond of the gate
        # o  -> the output bond of the gate

        node_bonds = [f"q{x}" for x in range(n_qbonds)] + ["p"]
        result_bonds = node_bonds.copy()
        node_bonds[target] = "i"  # Target bond must match with the gate input bond
        result_bonds[target] = "o"  # After contraction it matches the output bond

        # Contract
        new_tensor = cq.contract(
            node_tensor,
            node_bonds,
            gate_tensor,
            ["o", "i"],
            result_bonds,
            options={"handle": self._lib.handle, "device_id": self._lib.device_id},
            optimize={"path": [(0, 1)]},
        )

        # Update ``self.nodes``
        # NOTE: Canonicalisation of the node does not change
        self.nodes[path].tensor = new_tensor
        return self

    def _apply_2q_gate(self, q0: Qubit, q1: Qubit, gate: Op) -> TTNxGate:
        """Applies the 2-qubit gate to the TTN.

        Truncation is automatically applied according to the parameters
        in the ``Config`` object passed to this ``TTN``.
        The TTN is converted to canonical form before truncating.

        Args:
            q0: The 0-th qubit the gate acts upon.
            q1: The 1-st qubit the gate acts upon.
            gate: The gate to be applied.

        Returns:
            ``self``, to allow for method chaining.
        """
        options = {"handle": self._lib.handle, "device_id": self._lib.device_id}

        # Load the gate's unitary to the GPU memory
        gate_unitary = gate.get_unitary().astype(dtype=self._cfg._complex_t, copy=False)
        gate_tensor = cp.asarray(gate_unitary, dtype=self._cfg._complex_t)
        # Reshape into a rank-4 tensor
        gate_tensor = cp.reshape(gate_tensor, (2, 2, 2, 2))

        (path_q0, bond_q0) = self.qubit_position[q0]
        (path_q1, bond_q1) = self.qubit_position[q1]

        # Glossary of bond IDs
        # a -> the input bond of the gate on q0
        # b -> the input bond of the gate on q1
        # A -> the output bond of the gate on q0
        # B -> the output bond of the gate on q1
        # l -> left child bond of the TTN node
        # r -> right child bond of the TTN node
        # p -> the parent bond of the TTN node
        # s -> the shared bond resulting from a decomposition
        # chr(x) -> bond of the x-th qubit in a leaf node
        gate_bonds = "ABab"

        # If the two qubits are in the same leaf node, contract the gate with it.
        # No truncation is required.
        if path_q0 == path_q1:
            leaf_node = self.nodes[path_q0]
            n_qbonds = len(leaf_node.tensor.shape) - 1  # Num of qubit bonds
            aux_bonds = [chr(x) for x in range(n_qbonds)]
            aux_bonds[bond_q0] = "a"
            aux_bonds[bond_q1] = "b"
            leaf_bonds = "".join(aux_bonds) + "p"
            aux_bonds[bond_q0] = "A"
            aux_bonds[bond_q1] = "B"
            result_bonds = "".join(aux_bonds) + "p"

            self.nodes[path_q0].tensor = cq.contract(
                f"{leaf_bonds},{gate_bonds}->{result_bonds}",
                leaf_node.tensor,
                gate_tensor,
                options=options,
                optimize={"path": [(0, 1)]},
            )

            self._logger.debug(
                "The qubits the gate acts on are on the same group. "
                "Gate trivially applied, no dimensions changed."
            )
            return self

        # Otherwise, we must include the gate in the common ancestor tensor and
        # rewire the inputs and outputs. First, identify common path and direction
        common_dirs = []
        for d0, d1 in zip(path_q0, path_q1):
            if d0 == d1:
                common_dirs.append(d0)
            else:
                break
        common_path = tuple(common_dirs)

        # We begin by canonicalising to the left child bond of the common ancestor.
        # This canonicalisation could be done later (just before truncation), but
        # doing it now will prevent the need to recanonicalise the tensors that have
        # grown (by a factor of x16) when introducing this gate.
        # The choice of the left child bond is arbitrary, any bond in the TTN that
        # is in the arc connecting qL to qR would have worked.
        #
        # NOTE: In fact, none of the tensors that are affected by the gate need to
        #   be canonicalised ahead of time, but I don't expect the saving would be
        #   particularly noticeable, and it'd require some non-trivial refactoring
        #   of `canonicalise()`.
        self.canonicalise(center=(*common_path, DirTTN.LEFT))

        # The overall strategy is to connect the `a` bond of the gate tensor to
        # the corresponding bond for `q0` in the TTN (so that its bond `A`) becomes
        # the new physical bond for `q0`. However, bonds `b` and `B` corresponding to
        # `q1` are left open. We combine this `gate_tensor` with the leaf node of `q0`
        # and QR-decompose the result; where the Q tensor will be the new
        # (canonicalised) leaf node and R becomes our `msg_tensor`. The latter contains
        # the open bonds `b` and `B` and our objective is to "push" this `msg_tensor`
        # through the TTN towards the leaf node of `q1`. Here, "push through" means
        # contract with the next tensor, and apply QR decomposition, so that the
        # `msg_tensor` carrying `b` and `B` ends up one bond closer to `q1`.
        # Once `msg_tensor` is directly connected to the leaf node containing `q1`, we
        # just need to contract them, connecting `b` to `q1`, with `B` becoming the
        # new physical bond.
        #
        # The `msg_tensor` has four bonds. Our convention will be that the first bond
        # always corresponds to `B`, the second bond is `b`, the third bond connects
        # it to the TTN in the child direction and the fourth connects it to the TTN
        # in the `DirTTN.PARENT` direction. If we label the third bond with `l`, then
        # the fourth bond will be labelled `L` (and vice versa). Same for `r` and `p`.

        # We begin applying the gate to the TTN by contracting `gate_tensor` into the
        # leaf node containing `q0`, with the `b` and `B` bonds of the latter left open.
        # We immediately QR-decompose the resulting tensor, so that Q becomes the new
        # (canonicalised) leaf node and R becomes the `msg_tensor` that we will be
        # "pushing" through the rest of the arc towards `q1`.
        leaf_node = self.nodes[path_q0]
        n_qbonds = len(leaf_node.tensor.shape) - 1  # Num of qubit bonds
        aux_bonds = [chr(x) for x in range(n_qbonds)]
        aux_bonds[bond_q0] = "a"
        leaf_bonds = "".join(aux_bonds) + "p"
        aux_bonds[bond_q0] = "A"
        Q_bonds = "".join(aux_bonds) + "s"
        R_bonds = "Bbsp"  # The `msg_tensor`

        # Apply the contraction followed by a QR decomposition
        leaf_node.tensor, msg_tensor = contract_decompose(
            f"{leaf_bonds},{gate_bonds}->{Q_bonds},{R_bonds}",
            leaf_node.tensor,
            gate_tensor,
            algorithm={"qr_method": tensor.QRMethod()},
            options=options,
            optimize={"path": [(0, 1)]},
        )
        # Update the canonical form of the leaf node
        leaf_node.canonical_form = DirTTN.PARENT

        # We must push the `msg_tensor` all the way to the common ancestor
        # of `q0` and `q1`.
        bond_addresses = [
            path_q0[:i] for i in reversed(range(len(common_path) + 1, len(path_q0) + 1))
        ]
        # Sanity checks:
        assert all(len(root_path) != len(common_path) for root_path in bond_addresses)
        assert len(bond_addresses[0]) == len(path_q0)

        # For all of these nodes; push `msg_tensor` through to their parent bond
        for child_bond in bond_addresses[:-1]:  # Doesn't do it on common ancestor!
            child_dir = child_bond[-1]
            parent_bond = child_bond[:-1]
            node = self.nodes[parent_bond]

            node_bonds = "lrp"
            msg_bonds = "BbLl" if child_dir == DirTTN.LEFT else "BbRr"
            Q_bonds = "Lrs" if child_dir == DirTTN.LEFT else "lRs"
            R_bonds = "Bbsp"  # The new `msg_tensor`

            self._logger.debug(
                f"Pushing msg_tensor ({msg_tensor.nbytes // 2**20} MiB) through node "
                f"({node.tensor.nbytes // 2**20} MiB) at {parent_bond}."
            )

            # Apply the contraction followed by a QR decomposition
            node.tensor, msg_tensor = contract_decompose(
                f"{node_bonds},{msg_bonds}->{Q_bonds},{R_bonds}",
                node.tensor,
                msg_tensor,
                algorithm={"qr_method": tensor.QRMethod()},
                options=options,
                optimize={"path": [(0, 1)]},
            )
            # Update the canonical form of the node
            node.canonical_form = DirTTN.PARENT

        # The `msg_tensor` is now on a child bond of the common ancestor.
        # We must push it through to the other child node.
        child_bond = bond_addresses[-1]  # This is where msg_tensor currently is
        child_dir = child_bond[-1]
        parent_bond = child_bond[:-1]
        common_ancestor_node = self.nodes[parent_bond]

        node_bonds = "lrp"
        msg_bonds = "BbLl" if child_dir == DirTTN.LEFT else "BbRr"
        Q_bonds = "Lsp" if child_dir == DirTTN.LEFT else "sRp"
        R_bonds = "Bbrs" if child_dir == DirTTN.LEFT else "Bbls"  # The new `msg_tensor`

        self._logger.debug(
            f"Pushing msg_tensor ({msg_tensor.nbytes // 2**20} MiB) through node "
            f"({common_ancestor_node.tensor.nbytes // 2**20} MiB) at {parent_bond}."
        )


        # Apply the contraction followed by a QR decomposition
        common_ancestor_node.tensor, msg_tensor = contract_decompose(
            f"{node_bonds},{msg_bonds}->{Q_bonds},{R_bonds}",
            common_ancestor_node.tensor,
            msg_tensor,
            algorithm={"qr_method": tensor.QRMethod()},
            options=options,
            optimize={"path": [(0, 1)]},
        )
        # Update the canonical form of the node
        if child_dir == DirTTN.LEFT:
            common_ancestor_node.canonical_form = DirTTN.RIGHT
        else:
            common_ancestor_node.canonical_form = DirTTN.LEFT

        # We must push the `msg_tensor` from the common ancestor to the leaf node
        # containing `q1`.
        bond_addresses = [
            path_q1[:i] for i in range(len(common_path) + 1, len(path_q1) + 1)
        ]
        # Sanity checks:
        assert all(len(root_path) != len(common_path) for root_path in bond_addresses)
        assert len(bond_addresses[-1]) == len(path_q1)

        # For all of these nodes; push `msg_tensor` through to their child bond
        for child_bond in bond_addresses[1:]:  # Skip common ancestor: already pushed
            child_dir = child_bond[-1]
            parent_bond = child_bond[:-1]
            node = self.nodes[parent_bond]

            node_bonds = "lrp"
            msg_bonds = "BbpP"
            Q_bonds = "srP" if child_dir == DirTTN.LEFT else "lsP"
            R_bonds = "Bbls" if child_dir == DirTTN.LEFT else "Bbrs"  # New `msg_tensor`

            self._logger.debug(
                f"Pushing msg_tensor ({msg_tensor.nbytes // 2**20} MiB) through node "
                f"({node.tensor.nbytes // 2**20} MiB) at {parent_bond}."
            )

<<<<<<< HEAD
            # Apply the contraction followed by a QR decomposition
            node.tensor, msg_tensor = contract_decompose(
                f"{node_bonds},{msg_bonds}->{Q_bonds},{R_bonds}",
                node.tensor,
                msg_tensor,
                algorithm={"qr_method": tensor.QRMethod()},
                options=options,
                optimize={"path": [(0, 1)]},
            )
            # Update the canonical form of the node
            node.canonical_form = child_dir

        # Finally, the `msg_tensor` is in the parent bond of the leaf node of `q1`.
        # All we need to do is contract the `msg_tensor` into the leaf.
        leaf_node = self.nodes[path_q1]
        n_qbonds = len(leaf_node.tensor.shape) - 1  # Num of qubit bonds
        aux_bonds = [chr(x) for x in range(n_qbonds)]
        aux_bonds[bond_q1] = "b"  # Connect `b` to `q1`
        leaf_bonds = "".join(aux_bonds) + "p"
        msg_bonds = "BbpP"
        aux_bonds[bond_q1] = "B"  # `B` becomes the new physical bond `q1`
        result_bonds = "".join(aux_bonds) + "P"

        # Apply the contraction
        leaf_node.tensor = cq.contract(
            f"{leaf_bonds},{msg_bonds}->{result_bonds}",
            leaf_node.tensor,
            msg_tensor,
            options=options,
            optimize={"path": [(0, 1)]},
        )
        # The leaf node lost its canonical form
        leaf_node.canonical_form = None

        # Truncate (if needed) bonds along the arc from `q1` to `q0`.
        # We truncate in this direction to take advantage of the canonicalisation
        # of the TTN we achieved while pushing the `msg_tensor` from `q0` to `q1`.
        trunc_paths = [  # From q1 to the common ancestor
            path_q1[:i] for i in reversed(range(len(common_path) + 1, len(path_q1) + 1))
        ]
        trunc_paths += [  # From the common ancestor to q0
            path_q0[:i] for i in range(len(common_path) + 1, len(path_q0) + 1)
=======
        # Truncate (if needed) bonds along the path from q0 to q1
        bonds_from_q0_to_ancestor = [
            path_q0[:i] for i in reversed(range(len(common_path) + 1, len(path_q0) + 1))
        ]
        bonds_from_ancestor_to_q1 = [
            path_q1[:i] for i in range(len(common_path) + 1, len(path_q1) + 1)
>>>>>>> 6c0fcb47
        ]

        if self._cfg.truncation_fidelity < 1:
            # Truncate as much as possible before violating the truncation fidelity
            self._fidelity_bound_sequential_weighted_truncation(
                bonds_from_q0_to_ancestor, bonds_from_ancestor_to_q1
            )

        else:
            # Truncate so that all bonds have dimension less or equal to chi
            self._chi_sequential_truncation(
                bonds_from_q0_to_ancestor, bonds_from_ancestor_to_q1
            )

        return self

    def _fidelity_bound_sequential_weighted_truncation(
        self,
        bonds_from_q0_to_ancestor: list[RootPath],
        bonds_from_ancestor_to_q1: list[RootPath],
    ) -> None:
        """Truncate as much as possible up to the truncation fidelity.

        Our target is to assign a local truncation fidelity `f_i` to each bond `i` in
        the input lists so that the lower bound of the fidelity satisfies:

            self.fidelity * prod(f_i) < self.fidelity * truncation_fidelity         (A)

        Let e_i = 1 - f_i, where we refer to `e_i` as the "truncation error at bond i".
        We can use that when e_i is close to zero, the bound:

            prod(1 - e_i)   >   1 - sum(e_i)                                        (B)

        is fairly tight, with an inaccuracy of an additive O(e_i^2) term. Hence, for
        simplicity we take prod(f_i) ~ 1 - sum(e_i). Let

            `admissible_error`   =   1 - `truncation_fidelity`                 (C)

        and assign each e_i = w_i * `admissible_error` where 0 < w_i < 1 is a weight
        factor such that sum(w_i) = 1. Thus, if each bond `i` is truncated to a fidelity

            f_i = 1 - w_i * `admissible_error`                                      (D)

        then the total fidelity factor on the LHS of equation (A) should approximate
        `truncation_fidelity`. There is risk of overshooting with truncation and
        end up with a new `self.fidelity` slightly lower than the target, but this

        should be fine in practice, since `self.fidelity` is a lower bound anyway.
        Each of the `w_i` weight factors is assigned depending on the bond dimension,
        with larger bonds given higher weight, so they are truncated more aggressively.

        Args:
            bonds_from_q0_to_ancestor: A list of bonds (each as their RootPath address).
                These bonds will be truncated. The list must be ordered in such a way
                that consecutive bonds share a common tensor and such that the first
                bond in the list corresponds to the leaf node that `q0` is assigned to
                and the last bond in the list corresponds to child bond of the common
                ancestor between the leaves of `q0` and `q1`.
            bonds_from_ancestor_q1: Same as above, but the list starts from the other
                child bond of the common ancestor and ends at the leaf node that `q1`
                is assigned to. Together, these two lists provide a path in the TTN
                from the leaf node of `q0` to the leaf node of `q1`.
        """
        self._logger.debug("Starting sequential weighted truncation (fidelity bound).")
        initial_fidelity = self.fidelity

        options = {"handle": self._lib.handle, "device_id": self._lib.device_id}
        admissible_error = 1 - self._cfg.truncation_fidelity

        # Combine the two lists of bonds, but remember at which entry the direction
        # of the path is switched from going towards root to going towards leaves.
        truncation_bonds = bonds_from_q0_to_ancestor + bonds_from_ancestor_to_q1
        switch_direction_at = len(bonds_from_q0_to_ancestor)
        towards_root = True  # First half of truncation_bonds is path towards ancestor

        # Obtain the dimension of each bond
        dimensions = [
            self.get_dimension(bond, DirTTN.PARENT) for bond in truncation_bonds
        ]
        # Assign the weight `w_i` of each bond.
        # NOTE: currently uses w_i = dim_i / sum(dim_i), for no other reason that it is
        #   simple. Better weight functions may exist and research on this is desirable.
        weights = [dim / sum(dimensions) for dim in dimensions]
        # Assign a fidelity `f_i` to each bond.
        bond_fidelities = [1 - w * admissible_error for w in weights]

        # Truncate each bond as much as possible up to its assigned bond fidelity
        for i, bond_address in enumerate(truncation_bonds):
            dimension_before = self.get_dimension(bond_address, DirTTN.PARENT)

            # Canonicalise to this bond (unsafely, so we must reintroduce bond_tensor)
            bond_tensor = self.canonicalise(bond_address, unsafe=True)

            # Flip ``towards_root`` if we have reached the common ancestor
            # i.e. if the ``bond_tensor`` needs to go towards a child tensor rather
            # than towards the parent
            if switch_direction_at == i:
                towards_root = False

            # Apply SVD decomposition to truncate as much as possible before exceeding
            # a `discarded_weight_cutoff` of `1 - f_i`. Contract S directly into U/V and
            # normalise the singular values so that the sum of its squares is equal
            # to one (i.e. the TTN is a normalised state after truncation).
            self._logger.debug(
                f"Truncating at {bond_address} to target fidelity={bond_fidelities[i]}"
            )

            svd_method = tensor.SVDMethod(
                abs_cutoff=self._cfg.zero,
                discarded_weight_cutoff=1 - bond_fidelities[i],
                partition="V" if towards_root else "U",  # Contract S to parent or child
                normalization="L2",  # Sum of squares singular values must equal 1
            )

            # Apply the SVD decomposition using the configuration defined above
            U, S, V, svd_info = tensor.decompose(
                "cp->cs,sp",
                bond_tensor,
                method=svd_method,
                options=options,
                return_info=True,
            )
            assert S is None  # Due to "partition" option in SVDMethod

            # discarded_weight is calculated within cuTensorNet as:
            #                             sum([s**2 for s in S'])
            #     discarded_weight = 1 - -------------------------
            #                             sum([s**2 for s in S])
            # where S is the list of original singular values and S' is the set of
            # singular values that remain after truncation (before normalisation).
            # It can be shown that the fidelity |<psi|phi>|^2 (for |phi> and |psi>
            # unit vectors before and after truncation) is equal to 1 - disc_weight.
            #
            # We multiply the fidelity of the current step to the overall fidelity
            # to keep track of a lower bound for the fidelity.
            this_fidelity = 1.0 - svd_info.discarded_weight
            self.fidelity *= this_fidelity
            dimension_after = V.shape[0]

            # Contract U and V into the TTN. This reintroduces the data of bond_tensor
            # back into the TTN, as required by ``canonicalise(.., unsafe=True)``.
            self._contract_decomp_bond_tensor_into_ttn(U, V, bond_address)

            # The next node in the path towards qR loses its canonical form, since
            # S was contracted to it (either via U or V)
            if towards_root:
                self.nodes[bond_address[:-1]].canonical_form = None
            else:
                self.nodes[bond_address].canonical_form = None

            # Report to logger
            self._logger.debug(f"Truncation done. Truncation fidelity={this_fidelity}")
            self._logger.debug(
                f"Reduced bond dimension from {dimension_before} to {dimension_after}."
            )

        self._logger.debug(
            "Finished sequential weighted truncation (fidelity bound). "
            f"Fidelity factor = {self.fidelity / initial_fidelity}"
        )

        # Sanity check: reached the common ancestor and changed direction
        assert not towards_root

    def _chi_sequential_truncation(
        self,
        bonds_from_q0_to_ancestor: list[RootPath],
        bonds_from_ancestor_to_q1: list[RootPath],
    ) -> None:
        """Truncate all bonds in the input lists to have a dimension of chi or lower.

        The lists of bonds are explored sequentially, truncating the bonds
        one by one.

        Args:
            bonds_from_q0_to_ancestor: A list of bonds (each as their RootPath address).
                These bonds will be truncated. The list must be ordered in such a way
                that consecutive bonds share a common tensor and such that the first
                bond in the list corresponds to the leaf node that `q0` is assigned to
                and the last bond in the list corresponds to child bond of the common
                ancestor between the leaves of `q0` and `q1`.
            bonds_from_ancestor_q1: Same as above, but the list starts from the other
                child bond of the common ancestor and ends at the leaf node that `q1`
                is assigned to. Together, these two lists provide a path in the TTN
                from the leaf node of `q0` to the leaf node of `q1`.
        """
        self._logger.debug("Starting sequential truncation (chi bound).")
        initial_fidelity = self.fidelity

        options = {"handle": self._lib.handle, "device_id": self._lib.device_id}

        # Combine the two lists of bonds, but remember at which entry the direction
        # of the path is switched from going towards root to going towards leaves.
        truncation_bonds = bonds_from_q0_to_ancestor + bonds_from_ancestor_to_q1
        switch_direction_at = len(bonds_from_q0_to_ancestor)
        towards_root = True  # First half of truncation_bonds is path towards ancestor

        for i, bond_address in enumerate(truncation_bonds):
            dimension_before = self.get_dimension(bond_address, DirTTN.PARENT)

            # Canonicalise to this bond (unsafely, so we must reintroduce bond_tensor)
            bond_tensor = self.canonicalise(bond_address, unsafe=True)

            # Flip ``towards_root`` if we have reached the common ancestor
            # i.e. if the ``bond_tensor`` needs to go towards a child tensor rather
            # than towards the parent
            if switch_direction_at == i:
                towards_root = False

            # Apply SVD decomposition on bond_tensor and truncate up to
            # `self._cfg.chi`. Ask cuTensorNet to contract S directly into U/V and
            # normalise the singular values so that the sum of its squares is equal
            # to one (i.e. the TTN is a normalised state after truncation).
            self._logger.debug(
                f"Truncating at {bond_address} to (or below) chosen chi={self._cfg.chi}"
            )

            svd_method = tensor.SVDMethod(
                abs_cutoff=self._cfg.zero,
                max_extent=self._cfg.chi,
                partition="V" if towards_root else "U",  # Contract S to parent or child
                normalization="L2",  # Sum of squares equal 1
            )

            U, S, V, svd_info = tensor.decompose(
                "cp->cs,sp",
                bond_tensor,
                method=svd_method,
                options=options,
                return_info=True,
            )
            assert S is None  # Due to "partition" option in SVDMethod

            # discarded_weight is calculated within cuTensorNet as:
            #                             sum([s**2 for s in S'])
            #     discarded_weight = 1 - -------------------------
            #                             sum([s**2 for s in S])
            # where S is the list of original singular values and S' is the set of
            # singular values that remain after truncation (before normalisation).
            # It can be shown that the fidelity |<psi|phi>|^2 (for |phi> and |psi>
            # unit vectors before and after truncation) is equal to 1 - disc_weight.
            #
            # We multiply the fidelity of the current step to the overall fidelity
            # to keep track of a lower bound for the fidelity.
            this_fidelity = 1.0 - svd_info.discarded_weight
            self.fidelity *= this_fidelity
            dimension_after = V.shape[0]

            # Contract U and V into the TTN. This reintroduces the data of bond_tensor
            # back into the TTN, as required by ``canonicalise(.., unsafe=True)``.
            self._contract_decomp_bond_tensor_into_ttn(U, V, bond_address)

            # The next node in the path towards qR loses its canonical form, since
            # S was contracted to it (either via U or V)
            if towards_root:
                self.nodes[bond_address[:-1]].canonical_form = None
            else:
                self.nodes[bond_address].canonical_form = None

            # Report to logger
            self._logger.debug(f"Truncation done. Truncation fidelity={this_fidelity}")
            self._logger.debug(
                f"Reduced bond dimension from {dimension_before} to {dimension_after}."
            )

<<<<<<< HEAD
        return self

=======
        self._logger.debug(
            "Finished sequential truncation (chi bound). "
            f"Fidelity factor = {self.fidelity / initial_fidelity}"
        )

        # Sanity check: reached the common ancestor and changed direction
        assert not towards_root

    def _contract_decomp_bond_tensor_into_ttn(
        self, U: cp.ndarray, V: cp.ndarray, bond_address: RootPath
    ) -> None:
        """Contracts a decomposed bond_tensor back into the TTN.

        Args:
            U: The tensor of the decomposition adjacent to the child node of the bond.
            V: The tensor of the decomposition adjacent to the parent node of the bond.
            bond_address: The address to the bond that was decomposed; explicitly, the
                DirTTN.PARENT bond of the corresponding child node.
        """
        options = {"handle": self._lib.handle, "device_id": self._lib.device_id}

        # Contract V to the parent node of the bond
        direction = bond_address[-1]
        if direction == DirTTN.LEFT:
            indices = "lrp,sl->srp"
        else:
            indices = "lrp,sr->lsp"
        self.nodes[bond_address[:-1]].tensor = cq.contract(
            indices,
            self.nodes[bond_address[:-1]].tensor,
            V,
            options=options,
            optimize={"path": [(0, 1)]},
        )

        # Contract U to the child node of the bond
        if self.nodes[bond_address].is_leaf:
            n_qbonds = (
                len(self.nodes[bond_address].tensor.shape) - 1
            )  # Total number of physical bonds in this node
            node_bonds = [f"q{x}" for x in range(n_qbonds)] + ["p"]
        else:
            node_bonds = ["l", "r", "p"]
        result_bonds = node_bonds.copy()
        result_bonds[-1] = "s"

        self.nodes[bond_address].tensor = cq.contract(
            self.nodes[bond_address].tensor,
            node_bonds,
            U,
            ["p", "s"],
            result_bonds,
            options=options,
            optimize={"path": [(0, 1)]},
        )

    def _create_funnel_tensor(self, path: RootPath, direction: DirTTN) -> Tensor:
        """Creates a funnel tensor for the given bond.

        A funnel tensor is a reshape of an identity, merging three bonds to one.
        A funnel tensor has four bonds. It satisfies ``funnel.shape[0] == 4*dim``
        where ``dim`` is the dimension of the bond of ``path`` and ``direction``.
        Hence, the first bond of the funnel is the "merged" bond. The other three
        satisfy ``funnel.shape[1] == dim`` (this the original bond) and
        ``funnel.shape[x] == 2`` for ``x`` 2 and 3.
        """
        dim = self.get_dimension(path, direction)
        identity = cp.eye(4 * dim, dtype=self._cfg._complex_t)
        return cp.reshape(identity, (4 * dim, dim, 2, 2))

>>>>>>> 6c0fcb47
<|MERGE_RESOLUTION|>--- conflicted
+++ resolved
@@ -1,707 +1,678 @@
-# Copyright 2019-2024 Quantinuum
-#
-# Licensed under the Apache License, Version 2.0 (the "License");
-# you may not use this file except in compliance with the License.
-# You may obtain a copy of the License at
-##
-#     http://www.apache.org/licenses/LICENSE-2.0
-##
-# Unless required by applicable law or agreed to in writing, software
-# distributed under the License is distributed on an "AS IS" BASIS,
-# WITHOUT WARRANTIES OR CONDITIONS OF ANY KIND, either express or implied.
-# See the License for the specific language governing permissions and
-# limitations under the License.
-from __future__ import annotations  # type: ignore
-import warnings
-
-try:
-    import cupy as cp  # type: ignore
-except ImportError:
-    warnings.warn("local settings failed to import cupy", ImportWarning)
-try:
-    import cuquantum as cq  # type: ignore
-    from cuquantum.cutensornet import tensor  # type: ignore
-    from cuquantum.cutensornet.experimental import contract_decompose  # type: ignore
-except ImportError:
-    warnings.warn("local settings failed to import cutensornet", ImportWarning)
-
-from pytket.circuit import Op, Qubit
-from .general import Tensor
-from .ttn import TTN, DirTTN, RootPath
-
-
-class TTNxGate(TTN):
-    """Implements a gate-by-gate contraction algorithm to calculate the output state
-    of a circuit as a ``TTN``.
-    """
-
-    def _apply_1q_gate(self, qubit: Qubit, gate: Op) -> TTNxGate:
-        """Applies the 1-qubit gate to the TTN.
-
-        This does not increase the dimension of any bond.
-
-        Args:
-            qubit: The qubit that this gate is applied to.
-            gate: The gate to be applied.
-
-        Returns:
-            ``self``, to allow for method chaining.
-        """
-
-        # Load the gate's unitary to the GPU memory
-        gate_unitary = gate.get_unitary().astype(dtype=self._cfg._complex_t, copy=False)
-        gate_tensor = cp.asarray(gate_unitary, dtype=self._cfg._complex_t)
-
-        path, target = self.qubit_position[qubit]
-        node_tensor = self.nodes[path].tensor
-        n_qbonds = (
-            len(node_tensor.shape) - 1
-        )  # Total number of physical bonds in this node
-
-        # Glossary of bond IDs
-        # qX -> where X is the X-th physical bond (qubit) in the TTN node
-        # p  -> the parent bond of the TTN node
-        # i  -> the input bond of the gate
-        # o  -> the output bond of the gate
-
-        node_bonds = [f"q{x}" for x in range(n_qbonds)] + ["p"]
-        result_bonds = node_bonds.copy()
-        node_bonds[target] = "i"  # Target bond must match with the gate input bond
-        result_bonds[target] = "o"  # After contraction it matches the output bond
-
-        # Contract
-        new_tensor = cq.contract(
-            node_tensor,
-            node_bonds,
-            gate_tensor,
-            ["o", "i"],
-            result_bonds,
-            options={"handle": self._lib.handle, "device_id": self._lib.device_id},
-            optimize={"path": [(0, 1)]},
-        )
-
-        # Update ``self.nodes``
-        # NOTE: Canonicalisation of the node does not change
-        self.nodes[path].tensor = new_tensor
-        return self
-
-    def _apply_2q_gate(self, q0: Qubit, q1: Qubit, gate: Op) -> TTNxGate:
-        """Applies the 2-qubit gate to the TTN.
-
-        Truncation is automatically applied according to the parameters
-        in the ``Config`` object passed to this ``TTN``.
-        The TTN is converted to canonical form before truncating.
-
-        Args:
-            q0: The 0-th qubit the gate acts upon.
-            q1: The 1-st qubit the gate acts upon.
-            gate: The gate to be applied.
-
-        Returns:
-            ``self``, to allow for method chaining.
-        """
-        options = {"handle": self._lib.handle, "device_id": self._lib.device_id}
-
-        # Load the gate's unitary to the GPU memory
-        gate_unitary = gate.get_unitary().astype(dtype=self._cfg._complex_t, copy=False)
-        gate_tensor = cp.asarray(gate_unitary, dtype=self._cfg._complex_t)
-        # Reshape into a rank-4 tensor
-        gate_tensor = cp.reshape(gate_tensor, (2, 2, 2, 2))
-
-        (path_q0, bond_q0) = self.qubit_position[q0]
-        (path_q1, bond_q1) = self.qubit_position[q1]
-
-        # Glossary of bond IDs
-        # a -> the input bond of the gate on q0
-        # b -> the input bond of the gate on q1
-        # A -> the output bond of the gate on q0
-        # B -> the output bond of the gate on q1
-        # l -> left child bond of the TTN node
-        # r -> right child bond of the TTN node
-        # p -> the parent bond of the TTN node
-        # s -> the shared bond resulting from a decomposition
-        # chr(x) -> bond of the x-th qubit in a leaf node
-        gate_bonds = "ABab"
-
-        # If the two qubits are in the same leaf node, contract the gate with it.
-        # No truncation is required.
-        if path_q0 == path_q1:
-            leaf_node = self.nodes[path_q0]
-            n_qbonds = len(leaf_node.tensor.shape) - 1  # Num of qubit bonds
-            aux_bonds = [chr(x) for x in range(n_qbonds)]
-            aux_bonds[bond_q0] = "a"
-            aux_bonds[bond_q1] = "b"
-            leaf_bonds = "".join(aux_bonds) + "p"
-            aux_bonds[bond_q0] = "A"
-            aux_bonds[bond_q1] = "B"
-            result_bonds = "".join(aux_bonds) + "p"
-
-            self.nodes[path_q0].tensor = cq.contract(
-                f"{leaf_bonds},{gate_bonds}->{result_bonds}",
-                leaf_node.tensor,
-                gate_tensor,
-                options=options,
-                optimize={"path": [(0, 1)]},
-            )
-
-            self._logger.debug(
-                "The qubits the gate acts on are on the same group. "
-                "Gate trivially applied, no dimensions changed."
-            )
-            return self
-
-        # Otherwise, we must include the gate in the common ancestor tensor and
-        # rewire the inputs and outputs. First, identify common path and direction
-        common_dirs = []
-        for d0, d1 in zip(path_q0, path_q1):
-            if d0 == d1:
-                common_dirs.append(d0)
-            else:
-                break
-        common_path = tuple(common_dirs)
-
-        # We begin by canonicalising to the left child bond of the common ancestor.
-        # This canonicalisation could be done later (just before truncation), but
-        # doing it now will prevent the need to recanonicalise the tensors that have
-        # grown (by a factor of x16) when introducing this gate.
-        # The choice of the left child bond is arbitrary, any bond in the TTN that
-        # is in the arc connecting qL to qR would have worked.
-        #
-        # NOTE: In fact, none of the tensors that are affected by the gate need to
-        #   be canonicalised ahead of time, but I don't expect the saving would be
-        #   particularly noticeable, and it'd require some non-trivial refactoring
-        #   of `canonicalise()`.
-        self.canonicalise(center=(*common_path, DirTTN.LEFT))
-
-        # The overall strategy is to connect the `a` bond of the gate tensor to
-        # the corresponding bond for `q0` in the TTN (so that its bond `A`) becomes
-        # the new physical bond for `q0`. However, bonds `b` and `B` corresponding to
-        # `q1` are left open. We combine this `gate_tensor` with the leaf node of `q0`
-        # and QR-decompose the result; where the Q tensor will be the new
-        # (canonicalised) leaf node and R becomes our `msg_tensor`. The latter contains
-        # the open bonds `b` and `B` and our objective is to "push" this `msg_tensor`
-        # through the TTN towards the leaf node of `q1`. Here, "push through" means
-        # contract with the next tensor, and apply QR decomposition, so that the
-        # `msg_tensor` carrying `b` and `B` ends up one bond closer to `q1`.
-        # Once `msg_tensor` is directly connected to the leaf node containing `q1`, we
-        # just need to contract them, connecting `b` to `q1`, with `B` becoming the
-        # new physical bond.
-        #
-        # The `msg_tensor` has four bonds. Our convention will be that the first bond
-        # always corresponds to `B`, the second bond is `b`, the third bond connects
-        # it to the TTN in the child direction and the fourth connects it to the TTN
-        # in the `DirTTN.PARENT` direction. If we label the third bond with `l`, then
-        # the fourth bond will be labelled `L` (and vice versa). Same for `r` and `p`.
-
-        # We begin applying the gate to the TTN by contracting `gate_tensor` into the
-        # leaf node containing `q0`, with the `b` and `B` bonds of the latter left open.
-        # We immediately QR-decompose the resulting tensor, so that Q becomes the new
-        # (canonicalised) leaf node and R becomes the `msg_tensor` that we will be
-        # "pushing" through the rest of the arc towards `q1`.
-        leaf_node = self.nodes[path_q0]
-        n_qbonds = len(leaf_node.tensor.shape) - 1  # Num of qubit bonds
-        aux_bonds = [chr(x) for x in range(n_qbonds)]
-        aux_bonds[bond_q0] = "a"
-        leaf_bonds = "".join(aux_bonds) + "p"
-        aux_bonds[bond_q0] = "A"
-        Q_bonds = "".join(aux_bonds) + "s"
-        R_bonds = "Bbsp"  # The `msg_tensor`
-
-        # Apply the contraction followed by a QR decomposition
-        leaf_node.tensor, msg_tensor = contract_decompose(
-            f"{leaf_bonds},{gate_bonds}->{Q_bonds},{R_bonds}",
-            leaf_node.tensor,
-            gate_tensor,
-            algorithm={"qr_method": tensor.QRMethod()},
-            options=options,
-            optimize={"path": [(0, 1)]},
-        )
-        # Update the canonical form of the leaf node
-        leaf_node.canonical_form = DirTTN.PARENT
-
-        # We must push the `msg_tensor` all the way to the common ancestor
-        # of `q0` and `q1`.
-        bond_addresses = [
-            path_q0[:i] for i in reversed(range(len(common_path) + 1, len(path_q0) + 1))
-        ]
-        # Sanity checks:
-        assert all(len(root_path) != len(common_path) for root_path in bond_addresses)
-        assert len(bond_addresses[0]) == len(path_q0)
-
-        # For all of these nodes; push `msg_tensor` through to their parent bond
-        for child_bond in bond_addresses[:-1]:  # Doesn't do it on common ancestor!
-            child_dir = child_bond[-1]
-            parent_bond = child_bond[:-1]
-            node = self.nodes[parent_bond]
-
-            node_bonds = "lrp"
-            msg_bonds = "BbLl" if child_dir == DirTTN.LEFT else "BbRr"
-            Q_bonds = "Lrs" if child_dir == DirTTN.LEFT else "lRs"
-            R_bonds = "Bbsp"  # The new `msg_tensor`
-
-            self._logger.debug(
-                f"Pushing msg_tensor ({msg_tensor.nbytes // 2**20} MiB) through node "
-                f"({node.tensor.nbytes // 2**20} MiB) at {parent_bond}."
-            )
-
-            # Apply the contraction followed by a QR decomposition
-            node.tensor, msg_tensor = contract_decompose(
-                f"{node_bonds},{msg_bonds}->{Q_bonds},{R_bonds}",
-                node.tensor,
-                msg_tensor,
-                algorithm={"qr_method": tensor.QRMethod()},
-                options=options,
-                optimize={"path": [(0, 1)]},
-            )
-            # Update the canonical form of the node
-            node.canonical_form = DirTTN.PARENT
-
-        # The `msg_tensor` is now on a child bond of the common ancestor.
-        # We must push it through to the other child node.
-        child_bond = bond_addresses[-1]  # This is where msg_tensor currently is
-        child_dir = child_bond[-1]
-        parent_bond = child_bond[:-1]
-        common_ancestor_node = self.nodes[parent_bond]
-
-        node_bonds = "lrp"
-        msg_bonds = "BbLl" if child_dir == DirTTN.LEFT else "BbRr"
-        Q_bonds = "Lsp" if child_dir == DirTTN.LEFT else "sRp"
-        R_bonds = "Bbrs" if child_dir == DirTTN.LEFT else "Bbls"  # The new `msg_tensor`
-
-        self._logger.debug(
-            f"Pushing msg_tensor ({msg_tensor.nbytes // 2**20} MiB) through node "
-            f"({common_ancestor_node.tensor.nbytes // 2**20} MiB) at {parent_bond}."
-        )
-
-
-        # Apply the contraction followed by a QR decomposition
-        common_ancestor_node.tensor, msg_tensor = contract_decompose(
-            f"{node_bonds},{msg_bonds}->{Q_bonds},{R_bonds}",
-            common_ancestor_node.tensor,
-            msg_tensor,
-            algorithm={"qr_method": tensor.QRMethod()},
-            options=options,
-            optimize={"path": [(0, 1)]},
-        )
-        # Update the canonical form of the node
-        if child_dir == DirTTN.LEFT:
-            common_ancestor_node.canonical_form = DirTTN.RIGHT
-        else:
-            common_ancestor_node.canonical_form = DirTTN.LEFT
-
-        # We must push the `msg_tensor` from the common ancestor to the leaf node
-        # containing `q1`.
-        bond_addresses = [
-            path_q1[:i] for i in range(len(common_path) + 1, len(path_q1) + 1)
-        ]
-        # Sanity checks:
-        assert all(len(root_path) != len(common_path) for root_path in bond_addresses)
-        assert len(bond_addresses[-1]) == len(path_q1)
-
-        # For all of these nodes; push `msg_tensor` through to their child bond
-        for child_bond in bond_addresses[1:]:  # Skip common ancestor: already pushed
-            child_dir = child_bond[-1]
-            parent_bond = child_bond[:-1]
-            node = self.nodes[parent_bond]
-
-            node_bonds = "lrp"
-            msg_bonds = "BbpP"
-            Q_bonds = "srP" if child_dir == DirTTN.LEFT else "lsP"
-            R_bonds = "Bbls" if child_dir == DirTTN.LEFT else "Bbrs"  # New `msg_tensor`
-
-            self._logger.debug(
-                f"Pushing msg_tensor ({msg_tensor.nbytes // 2**20} MiB) through node "
-                f"({node.tensor.nbytes // 2**20} MiB) at {parent_bond}."
-            )
-
-<<<<<<< HEAD
-            # Apply the contraction followed by a QR decomposition
-            node.tensor, msg_tensor = contract_decompose(
-                f"{node_bonds},{msg_bonds}->{Q_bonds},{R_bonds}",
-                node.tensor,
-                msg_tensor,
-                algorithm={"qr_method": tensor.QRMethod()},
-                options=options,
-                optimize={"path": [(0, 1)]},
-            )
-            # Update the canonical form of the node
-            node.canonical_form = child_dir
-
-        # Finally, the `msg_tensor` is in the parent bond of the leaf node of `q1`.
-        # All we need to do is contract the `msg_tensor` into the leaf.
-        leaf_node = self.nodes[path_q1]
-        n_qbonds = len(leaf_node.tensor.shape) - 1  # Num of qubit bonds
-        aux_bonds = [chr(x) for x in range(n_qbonds)]
-        aux_bonds[bond_q1] = "b"  # Connect `b` to `q1`
-        leaf_bonds = "".join(aux_bonds) + "p"
-        msg_bonds = "BbpP"
-        aux_bonds[bond_q1] = "B"  # `B` becomes the new physical bond `q1`
-        result_bonds = "".join(aux_bonds) + "P"
-
-        # Apply the contraction
-        leaf_node.tensor = cq.contract(
-            f"{leaf_bonds},{msg_bonds}->{result_bonds}",
-            leaf_node.tensor,
-            msg_tensor,
-            options=options,
-            optimize={"path": [(0, 1)]},
-        )
-        # The leaf node lost its canonical form
-        leaf_node.canonical_form = None
-
-        # Truncate (if needed) bonds along the arc from `q1` to `q0`.
-        # We truncate in this direction to take advantage of the canonicalisation
-        # of the TTN we achieved while pushing the `msg_tensor` from `q0` to `q1`.
-        trunc_paths = [  # From q1 to the common ancestor
-            path_q1[:i] for i in reversed(range(len(common_path) + 1, len(path_q1) + 1))
-        ]
-        trunc_paths += [  # From the common ancestor to q0
-            path_q0[:i] for i in range(len(common_path) + 1, len(path_q0) + 1)
-=======
-        # Truncate (if needed) bonds along the path from q0 to q1
-        bonds_from_q0_to_ancestor = [
-            path_q0[:i] for i in reversed(range(len(common_path) + 1, len(path_q0) + 1))
-        ]
-        bonds_from_ancestor_to_q1 = [
-            path_q1[:i] for i in range(len(common_path) + 1, len(path_q1) + 1)
->>>>>>> 6c0fcb47
-        ]
-
-        if self._cfg.truncation_fidelity < 1:
-            # Truncate as much as possible before violating the truncation fidelity
-            self._fidelity_bound_sequential_weighted_truncation(
-                bonds_from_q0_to_ancestor, bonds_from_ancestor_to_q1
-            )
-
-        else:
-            # Truncate so that all bonds have dimension less or equal to chi
-            self._chi_sequential_truncation(
-                bonds_from_q0_to_ancestor, bonds_from_ancestor_to_q1
-            )
-
-        return self
-
-    def _fidelity_bound_sequential_weighted_truncation(
-        self,
-        bonds_from_q0_to_ancestor: list[RootPath],
-        bonds_from_ancestor_to_q1: list[RootPath],
-    ) -> None:
-        """Truncate as much as possible up to the truncation fidelity.
-
-        Our target is to assign a local truncation fidelity `f_i` to each bond `i` in
-        the input lists so that the lower bound of the fidelity satisfies:
-
-            self.fidelity * prod(f_i) < self.fidelity * truncation_fidelity         (A)
-
-        Let e_i = 1 - f_i, where we refer to `e_i` as the "truncation error at bond i".
-        We can use that when e_i is close to zero, the bound:
-
-            prod(1 - e_i)   >   1 - sum(e_i)                                        (B)
-
-        is fairly tight, with an inaccuracy of an additive O(e_i^2) term. Hence, for
-        simplicity we take prod(f_i) ~ 1 - sum(e_i). Let
-
-            `admissible_error`   =   1 - `truncation_fidelity`                 (C)
-
-        and assign each e_i = w_i * `admissible_error` where 0 < w_i < 1 is a weight
-        factor such that sum(w_i) = 1. Thus, if each bond `i` is truncated to a fidelity
-
-            f_i = 1 - w_i * `admissible_error`                                      (D)
-
-        then the total fidelity factor on the LHS of equation (A) should approximate
-        `truncation_fidelity`. There is risk of overshooting with truncation and
-        end up with a new `self.fidelity` slightly lower than the target, but this
-
-        should be fine in practice, since `self.fidelity` is a lower bound anyway.
-        Each of the `w_i` weight factors is assigned depending on the bond dimension,
-        with larger bonds given higher weight, so they are truncated more aggressively.
-
-        Args:
-            bonds_from_q0_to_ancestor: A list of bonds (each as their RootPath address).
-                These bonds will be truncated. The list must be ordered in such a way
-                that consecutive bonds share a common tensor and such that the first
-                bond in the list corresponds to the leaf node that `q0` is assigned to
-                and the last bond in the list corresponds to child bond of the common
-                ancestor between the leaves of `q0` and `q1`.
-            bonds_from_ancestor_q1: Same as above, but the list starts from the other
-                child bond of the common ancestor and ends at the leaf node that `q1`
-                is assigned to. Together, these two lists provide a path in the TTN
-                from the leaf node of `q0` to the leaf node of `q1`.
-        """
-        self._logger.debug("Starting sequential weighted truncation (fidelity bound).")
-        initial_fidelity = self.fidelity
-
-        options = {"handle": self._lib.handle, "device_id": self._lib.device_id}
-        admissible_error = 1 - self._cfg.truncation_fidelity
-
-        # Combine the two lists of bonds, but remember at which entry the direction
-        # of the path is switched from going towards root to going towards leaves.
-        truncation_bonds = bonds_from_q0_to_ancestor + bonds_from_ancestor_to_q1
-        switch_direction_at = len(bonds_from_q0_to_ancestor)
-        towards_root = True  # First half of truncation_bonds is path towards ancestor
-
-        # Obtain the dimension of each bond
-        dimensions = [
-            self.get_dimension(bond, DirTTN.PARENT) for bond in truncation_bonds
-        ]
-        # Assign the weight `w_i` of each bond.
-        # NOTE: currently uses w_i = dim_i / sum(dim_i), for no other reason that it is
-        #   simple. Better weight functions may exist and research on this is desirable.
-        weights = [dim / sum(dimensions) for dim in dimensions]
-        # Assign a fidelity `f_i` to each bond.
-        bond_fidelities = [1 - w * admissible_error for w in weights]
-
-        # Truncate each bond as much as possible up to its assigned bond fidelity
-        for i, bond_address in enumerate(truncation_bonds):
-            dimension_before = self.get_dimension(bond_address, DirTTN.PARENT)
-
-            # Canonicalise to this bond (unsafely, so we must reintroduce bond_tensor)
-            bond_tensor = self.canonicalise(bond_address, unsafe=True)
-
-            # Flip ``towards_root`` if we have reached the common ancestor
-            # i.e. if the ``bond_tensor`` needs to go towards a child tensor rather
-            # than towards the parent
-            if switch_direction_at == i:
-                towards_root = False
-
-            # Apply SVD decomposition to truncate as much as possible before exceeding
-            # a `discarded_weight_cutoff` of `1 - f_i`. Contract S directly into U/V and
-            # normalise the singular values so that the sum of its squares is equal
-            # to one (i.e. the TTN is a normalised state after truncation).
-            self._logger.debug(
-                f"Truncating at {bond_address} to target fidelity={bond_fidelities[i]}"
-            )
-
-            svd_method = tensor.SVDMethod(
-                abs_cutoff=self._cfg.zero,
-                discarded_weight_cutoff=1 - bond_fidelities[i],
-                partition="V" if towards_root else "U",  # Contract S to parent or child
-                normalization="L2",  # Sum of squares singular values must equal 1
-            )
-
-            # Apply the SVD decomposition using the configuration defined above
-            U, S, V, svd_info = tensor.decompose(
-                "cp->cs,sp",
-                bond_tensor,
-                method=svd_method,
-                options=options,
-                return_info=True,
-            )
-            assert S is None  # Due to "partition" option in SVDMethod
-
-            # discarded_weight is calculated within cuTensorNet as:
-            #                             sum([s**2 for s in S'])
-            #     discarded_weight = 1 - -------------------------
-            #                             sum([s**2 for s in S])
-            # where S is the list of original singular values and S' is the set of
-            # singular values that remain after truncation (before normalisation).
-            # It can be shown that the fidelity |<psi|phi>|^2 (for |phi> and |psi>
-            # unit vectors before and after truncation) is equal to 1 - disc_weight.
-            #
-            # We multiply the fidelity of the current step to the overall fidelity
-            # to keep track of a lower bound for the fidelity.
-            this_fidelity = 1.0 - svd_info.discarded_weight
-            self.fidelity *= this_fidelity
-            dimension_after = V.shape[0]
-
-            # Contract U and V into the TTN. This reintroduces the data of bond_tensor
-            # back into the TTN, as required by ``canonicalise(.., unsafe=True)``.
-            self._contract_decomp_bond_tensor_into_ttn(U, V, bond_address)
-
-            # The next node in the path towards qR loses its canonical form, since
-            # S was contracted to it (either via U or V)
-            if towards_root:
-                self.nodes[bond_address[:-1]].canonical_form = None
-            else:
-                self.nodes[bond_address].canonical_form = None
-
-            # Report to logger
-            self._logger.debug(f"Truncation done. Truncation fidelity={this_fidelity}")
-            self._logger.debug(
-                f"Reduced bond dimension from {dimension_before} to {dimension_after}."
-            )
-
-        self._logger.debug(
-            "Finished sequential weighted truncation (fidelity bound). "
-            f"Fidelity factor = {self.fidelity / initial_fidelity}"
-        )
-
-        # Sanity check: reached the common ancestor and changed direction
-        assert not towards_root
-
-    def _chi_sequential_truncation(
-        self,
-        bonds_from_q0_to_ancestor: list[RootPath],
-        bonds_from_ancestor_to_q1: list[RootPath],
-    ) -> None:
-        """Truncate all bonds in the input lists to have a dimension of chi or lower.
-
-        The lists of bonds are explored sequentially, truncating the bonds
-        one by one.
-
-        Args:
-            bonds_from_q0_to_ancestor: A list of bonds (each as their RootPath address).
-                These bonds will be truncated. The list must be ordered in such a way
-                that consecutive bonds share a common tensor and such that the first
-                bond in the list corresponds to the leaf node that `q0` is assigned to
-                and the last bond in the list corresponds to child bond of the common
-                ancestor between the leaves of `q0` and `q1`.
-            bonds_from_ancestor_q1: Same as above, but the list starts from the other
-                child bond of the common ancestor and ends at the leaf node that `q1`
-                is assigned to. Together, these two lists provide a path in the TTN
-                from the leaf node of `q0` to the leaf node of `q1`.
-        """
-        self._logger.debug("Starting sequential truncation (chi bound).")
-        initial_fidelity = self.fidelity
-
-        options = {"handle": self._lib.handle, "device_id": self._lib.device_id}
-
-        # Combine the two lists of bonds, but remember at which entry the direction
-        # of the path is switched from going towards root to going towards leaves.
-        truncation_bonds = bonds_from_q0_to_ancestor + bonds_from_ancestor_to_q1
-        switch_direction_at = len(bonds_from_q0_to_ancestor)
-        towards_root = True  # First half of truncation_bonds is path towards ancestor
-
-        for i, bond_address in enumerate(truncation_bonds):
-            dimension_before = self.get_dimension(bond_address, DirTTN.PARENT)
-
-            # Canonicalise to this bond (unsafely, so we must reintroduce bond_tensor)
-            bond_tensor = self.canonicalise(bond_address, unsafe=True)
-
-            # Flip ``towards_root`` if we have reached the common ancestor
-            # i.e. if the ``bond_tensor`` needs to go towards a child tensor rather
-            # than towards the parent
-            if switch_direction_at == i:
-                towards_root = False
-
-            # Apply SVD decomposition on bond_tensor and truncate up to
-            # `self._cfg.chi`. Ask cuTensorNet to contract S directly into U/V and
-            # normalise the singular values so that the sum of its squares is equal
-            # to one (i.e. the TTN is a normalised state after truncation).
-            self._logger.debug(
-                f"Truncating at {bond_address} to (or below) chosen chi={self._cfg.chi}"
-            )
-
-            svd_method = tensor.SVDMethod(
-                abs_cutoff=self._cfg.zero,
-                max_extent=self._cfg.chi,
-                partition="V" if towards_root else "U",  # Contract S to parent or child
-                normalization="L2",  # Sum of squares equal 1
-            )
-
-            U, S, V, svd_info = tensor.decompose(
-                "cp->cs,sp",
-                bond_tensor,
-                method=svd_method,
-                options=options,
-                return_info=True,
-            )
-            assert S is None  # Due to "partition" option in SVDMethod
-
-            # discarded_weight is calculated within cuTensorNet as:
-            #                             sum([s**2 for s in S'])
-            #     discarded_weight = 1 - -------------------------
-            #                             sum([s**2 for s in S])
-            # where S is the list of original singular values and S' is the set of
-            # singular values that remain after truncation (before normalisation).
-            # It can be shown that the fidelity |<psi|phi>|^2 (for |phi> and |psi>
-            # unit vectors before and after truncation) is equal to 1 - disc_weight.
-            #
-            # We multiply the fidelity of the current step to the overall fidelity
-            # to keep track of a lower bound for the fidelity.
-            this_fidelity = 1.0 - svd_info.discarded_weight
-            self.fidelity *= this_fidelity
-            dimension_after = V.shape[0]
-
-            # Contract U and V into the TTN. This reintroduces the data of bond_tensor
-            # back into the TTN, as required by ``canonicalise(.., unsafe=True)``.
-            self._contract_decomp_bond_tensor_into_ttn(U, V, bond_address)
-
-            # The next node in the path towards qR loses its canonical form, since
-            # S was contracted to it (either via U or V)
-            if towards_root:
-                self.nodes[bond_address[:-1]].canonical_form = None
-            else:
-                self.nodes[bond_address].canonical_form = None
-
-            # Report to logger
-            self._logger.debug(f"Truncation done. Truncation fidelity={this_fidelity}")
-            self._logger.debug(
-                f"Reduced bond dimension from {dimension_before} to {dimension_after}."
-            )
-
-<<<<<<< HEAD
-        return self
-
-=======
-        self._logger.debug(
-            "Finished sequential truncation (chi bound). "
-            f"Fidelity factor = {self.fidelity / initial_fidelity}"
-        )
-
-        # Sanity check: reached the common ancestor and changed direction
-        assert not towards_root
-
-    def _contract_decomp_bond_tensor_into_ttn(
-        self, U: cp.ndarray, V: cp.ndarray, bond_address: RootPath
-    ) -> None:
-        """Contracts a decomposed bond_tensor back into the TTN.
-
-        Args:
-            U: The tensor of the decomposition adjacent to the child node of the bond.
-            V: The tensor of the decomposition adjacent to the parent node of the bond.
-            bond_address: The address to the bond that was decomposed; explicitly, the
-                DirTTN.PARENT bond of the corresponding child node.
-        """
-        options = {"handle": self._lib.handle, "device_id": self._lib.device_id}
-
-        # Contract V to the parent node of the bond
-        direction = bond_address[-1]
-        if direction == DirTTN.LEFT:
-            indices = "lrp,sl->srp"
-        else:
-            indices = "lrp,sr->lsp"
-        self.nodes[bond_address[:-1]].tensor = cq.contract(
-            indices,
-            self.nodes[bond_address[:-1]].tensor,
-            V,
-            options=options,
-            optimize={"path": [(0, 1)]},
-        )
-
-        # Contract U to the child node of the bond
-        if self.nodes[bond_address].is_leaf:
-            n_qbonds = (
-                len(self.nodes[bond_address].tensor.shape) - 1
-            )  # Total number of physical bonds in this node
-            node_bonds = [f"q{x}" for x in range(n_qbonds)] + ["p"]
-        else:
-            node_bonds = ["l", "r", "p"]
-        result_bonds = node_bonds.copy()
-        result_bonds[-1] = "s"
-
-        self.nodes[bond_address].tensor = cq.contract(
-            self.nodes[bond_address].tensor,
-            node_bonds,
-            U,
-            ["p", "s"],
-            result_bonds,
-            options=options,
-            optimize={"path": [(0, 1)]},
-        )
-
-    def _create_funnel_tensor(self, path: RootPath, direction: DirTTN) -> Tensor:
-        """Creates a funnel tensor for the given bond.
-
-        A funnel tensor is a reshape of an identity, merging three bonds to one.
-        A funnel tensor has four bonds. It satisfies ``funnel.shape[0] == 4*dim``
-        where ``dim`` is the dimension of the bond of ``path`` and ``direction``.
-        Hence, the first bond of the funnel is the "merged" bond. The other three
-        satisfy ``funnel.shape[1] == dim`` (this the original bond) and
-        ``funnel.shape[x] == 2`` for ``x`` 2 and 3.
-        """
-        dim = self.get_dimension(path, direction)
-        identity = cp.eye(4 * dim, dtype=self._cfg._complex_t)
-        return cp.reshape(identity, (4 * dim, dim, 2, 2))
-
->>>>>>> 6c0fcb47
+# Copyright 2019-2024 Quantinuum
+#
+# Licensed under the Apache License, Version 2.0 (the "License");
+# you may not use this file except in compliance with the License.
+# You may obtain a copy of the License at
+##
+#     http://www.apache.org/licenses/LICENSE-2.0
+##
+# Unless required by applicable law or agreed to in writing, software
+# distributed under the License is distributed on an "AS IS" BASIS,
+# WITHOUT WARRANTIES OR CONDITIONS OF ANY KIND, either express or implied.
+# See the License for the specific language governing permissions and
+# limitations under the License.
+from __future__ import annotations  # type: ignore
+import warnings
+
+try:
+    import cupy as cp  # type: ignore
+except ImportError:
+    warnings.warn("local settings failed to import cupy", ImportWarning)
+try:
+    import cuquantum as cq  # type: ignore
+    from cuquantum.cutensornet import tensor  # type: ignore
+    from cuquantum.cutensornet.experimental import contract_decompose  # type: ignore
+except ImportError:
+    warnings.warn("local settings failed to import cutensornet", ImportWarning)
+
+from pytket.circuit import Op, Qubit
+from .general import Tensor
+from .ttn import TTN, DirTTN, RootPath
+
+
+class TTNxGate(TTN):
+    """Implements a gate-by-gate contraction algorithm to calculate the output state
+    of a circuit as a ``TTN``.
+    """
+
+    def _apply_1q_gate(self, qubit: Qubit, gate: Op) -> TTNxGate:
+        """Applies the 1-qubit gate to the TTN.
+
+        This does not increase the dimension of any bond.
+
+        Args:
+            qubit: The qubit that this gate is applied to.
+            gate: The gate to be applied.
+
+        Returns:
+            ``self``, to allow for method chaining.
+        """
+
+        # Load the gate's unitary to the GPU memory
+        gate_unitary = gate.get_unitary().astype(dtype=self._cfg._complex_t, copy=False)
+        gate_tensor = cp.asarray(gate_unitary, dtype=self._cfg._complex_t)
+
+        path, target = self.qubit_position[qubit]
+        node_tensor = self.nodes[path].tensor
+        n_qbonds = (
+            len(node_tensor.shape) - 1
+        )  # Total number of physical bonds in this node
+
+        # Glossary of bond IDs
+        # qX -> where X is the X-th physical bond (qubit) in the TTN node
+        # p  -> the parent bond of the TTN node
+        # i  -> the input bond of the gate
+        # o  -> the output bond of the gate
+
+        node_bonds = [f"q{x}" for x in range(n_qbonds)] + ["p"]
+        result_bonds = node_bonds.copy()
+        node_bonds[target] = "i"  # Target bond must match with the gate input bond
+        result_bonds[target] = "o"  # After contraction it matches the output bond
+
+        # Contract
+        new_tensor = cq.contract(
+            node_tensor,
+            node_bonds,
+            gate_tensor,
+            ["o", "i"],
+            result_bonds,
+            options={"handle": self._lib.handle, "device_id": self._lib.device_id},
+            optimize={"path": [(0, 1)]},
+        )
+
+        # Update ``self.nodes``
+        # NOTE: Canonicalisation of the node does not change
+        self.nodes[path].tensor = new_tensor
+        return self
+
+    def _apply_2q_gate(self, q0: Qubit, q1: Qubit, gate: Op) -> TTNxGate:
+        """Applies the 2-qubit gate to the TTN.
+
+        Truncation is automatically applied according to the parameters
+        in the ``Config`` object passed to this ``TTN``.
+        The TTN is converted to canonical form before truncating.
+
+        Args:
+            q0: The 0-th qubit the gate acts upon.
+            q1: The 1-st qubit the gate acts upon.
+            gate: The gate to be applied.
+
+        Returns:
+            ``self``, to allow for method chaining.
+        """
+        options = {"handle": self._lib.handle, "device_id": self._lib.device_id}
+
+        # Load the gate's unitary to the GPU memory
+        gate_unitary = gate.get_unitary().astype(dtype=self._cfg._complex_t, copy=False)
+        gate_tensor = cp.asarray(gate_unitary, dtype=self._cfg._complex_t)
+        # Reshape into a rank-4 tensor
+        gate_tensor = cp.reshape(gate_tensor, (2, 2, 2, 2))
+
+        (path_q0, bond_q0) = self.qubit_position[q0]
+        (path_q1, bond_q1) = self.qubit_position[q1]
+
+        # Glossary of bond IDs
+        # a -> the input bond of the gate on q0
+        # b -> the input bond of the gate on q1
+        # A -> the output bond of the gate on q0
+        # B -> the output bond of the gate on q1
+        # l -> left child bond of the TTN node
+        # r -> right child bond of the TTN node
+        # p -> the parent bond of the TTN node
+        # s -> the shared bond resulting from a decomposition
+        # chr(x) -> bond of the x-th qubit in a leaf node
+        gate_bonds = "ABab"
+
+        # If the two qubits are in the same leaf node, contract the gate with it.
+        # No truncation is required.
+        if path_q0 == path_q1:
+            leaf_node = self.nodes[path_q0]
+            n_qbonds = len(leaf_node.tensor.shape) - 1  # Num of qubit bonds
+            aux_bonds = [chr(x) for x in range(n_qbonds)]
+            aux_bonds[bond_q0] = "a"
+            aux_bonds[bond_q1] = "b"
+            leaf_bonds = "".join(aux_bonds) + "p"
+            aux_bonds[bond_q0] = "A"
+            aux_bonds[bond_q1] = "B"
+            result_bonds = "".join(aux_bonds) + "p"
+
+            self.nodes[path_q0].tensor = cq.contract(
+                f"{leaf_bonds},{gate_bonds}->{result_bonds}",
+                leaf_node.tensor,
+                gate_tensor,
+                options=options,
+                optimize={"path": [(0, 1)]},
+            )
+
+            self._logger.debug(
+                "The qubits the gate acts on are on the same group. "
+                "Gate trivially applied, no dimensions changed."
+            )
+            return self
+
+        # Otherwise, we must include the gate in the common ancestor tensor and
+        # rewire the inputs and outputs. First, identify common path and direction
+        common_dirs = []
+        for d0, d1 in zip(path_q0, path_q1):
+            if d0 == d1:
+                common_dirs.append(d0)
+            else:
+                break
+        common_path = tuple(common_dirs)
+
+        # We begin by canonicalising to the left child bond of the common ancestor.
+        # This canonicalisation could be done later (just before truncation), but
+        # doing it now will prevent the need to recanonicalise the tensors that have
+        # grown (by a factor of x16) when introducing this gate.
+        # The choice of the left child bond is arbitrary, any bond in the TTN that
+        # is in the arc connecting qL to qR would have worked.
+        #
+        # NOTE: In fact, none of the tensors that are affected by the gate need to
+        #   be canonicalised ahead of time, but I don't expect the saving would be
+        #   particularly noticeable, and it'd require some non-trivial refactoring
+        #   of `canonicalise()`.
+        self.canonicalise(center=(*common_path, DirTTN.LEFT))
+
+        # The overall strategy is to connect the `a` bond of the gate tensor to
+        # the corresponding bond for `q0` in the TTN (so that its bond `A`) becomes
+        # the new physical bond for `q0`. However, bonds `b` and `B` corresponding to
+        # `q1` are left open. We combine this `gate_tensor` with the leaf node of `q0`
+        # and QR-decompose the result; where the Q tensor will be the new
+        # (canonicalised) leaf node and R becomes our `msg_tensor`. The latter contains
+        # the open bonds `b` and `B` and our objective is to "push" this `msg_tensor`
+        # through the TTN towards the leaf node of `q1`. Here, "push through" means
+        # contract with the next tensor, and apply QR decomposition, so that the
+        # `msg_tensor` carrying `b` and `B` ends up one bond closer to `q1`.
+        # Once `msg_tensor` is directly connected to the leaf node containing `q1`, we
+        # just need to contract them, connecting `b` to `q1`, with `B` becoming the
+        # new physical bond.
+        #
+        # The `msg_tensor` has four bonds. Our convention will be that the first bond
+        # always corresponds to `B`, the second bond is `b`, the third bond connects
+        # it to the TTN in the child direction and the fourth connects it to the TTN
+        # in the `DirTTN.PARENT` direction. If we label the third bond with `l`, then
+        # the fourth bond will be labelled `L` (and vice versa). Same for `r` and `p`.
+
+        # We begin applying the gate to the TTN by contracting `gate_tensor` into the
+        # leaf node containing `q0`, with the `b` and `B` bonds of the latter left open.
+        # We immediately QR-decompose the resulting tensor, so that Q becomes the new
+        # (canonicalised) leaf node and R becomes the `msg_tensor` that we will be
+        # "pushing" through the rest of the arc towards `q1`.
+        leaf_node = self.nodes[path_q0]
+        n_qbonds = len(leaf_node.tensor.shape) - 1  # Num of qubit bonds
+        aux_bonds = [chr(x) for x in range(n_qbonds)]
+        aux_bonds[bond_q0] = "a"
+        leaf_bonds = "".join(aux_bonds) + "p"
+        aux_bonds[bond_q0] = "A"
+        Q_bonds = "".join(aux_bonds) + "s"
+        R_bonds = "Bbsp"  # The `msg_tensor`
+
+        # Apply the contraction followed by a QR decomposition
+        leaf_node.tensor, msg_tensor = contract_decompose(
+            f"{leaf_bonds},{gate_bonds}->{Q_bonds},{R_bonds}",
+            leaf_node.tensor,
+            gate_tensor,
+            algorithm={"qr_method": tensor.QRMethod()},
+            options=options,
+            optimize={"path": [(0, 1)]},
+        )
+        # Update the canonical form of the leaf node
+        leaf_node.canonical_form = DirTTN.PARENT
+
+        # We must push the `msg_tensor` all the way to the common ancestor
+        # of `q0` and `q1`.
+        bond_addresses = [
+            path_q0[:i] for i in reversed(range(len(common_path) + 1, len(path_q0) + 1))
+        ]
+        # Sanity checks:
+        assert all(len(root_path) != len(common_path) for root_path in bond_addresses)
+        assert len(bond_addresses[0]) == len(path_q0)
+
+        # For all of these nodes; push `msg_tensor` through to their parent bond
+        for child_bond in bond_addresses[:-1]:  # Doesn't do it on common ancestor!
+            child_dir = child_bond[-1]
+            parent_bond = child_bond[:-1]
+            node = self.nodes[parent_bond]
+
+            node_bonds = "lrp"
+            msg_bonds = "BbLl" if child_dir == DirTTN.LEFT else "BbRr"
+            Q_bonds = "Lrs" if child_dir == DirTTN.LEFT else "lRs"
+            R_bonds = "Bbsp"  # The new `msg_tensor`
+
+            self._logger.debug(
+                f"Pushing msg_tensor ({msg_tensor.nbytes // 2**20} MiB) through node "
+                f"({node.tensor.nbytes // 2**20} MiB) at {parent_bond}."
+            )
+
+            # Apply the contraction followed by a QR decomposition
+            node.tensor, msg_tensor = contract_decompose(
+                f"{node_bonds},{msg_bonds}->{Q_bonds},{R_bonds}",
+                node.tensor,
+                msg_tensor,
+                algorithm={"qr_method": tensor.QRMethod()},
+                options=options,
+                optimize={"path": [(0, 1)]},
+            )
+            # Update the canonical form of the node
+            node.canonical_form = DirTTN.PARENT
+
+        # The `msg_tensor` is now on a child bond of the common ancestor.
+        # We must push it through to the other child node.
+        child_bond = bond_addresses[-1]  # This is where msg_tensor currently is
+        child_dir = child_bond[-1]
+        parent_bond = child_bond[:-1]
+        common_ancestor_node = self.nodes[parent_bond]
+
+        node_bonds = "lrp"
+        msg_bonds = "BbLl" if child_dir == DirTTN.LEFT else "BbRr"
+        Q_bonds = "Lsp" if child_dir == DirTTN.LEFT else "sRp"
+        R_bonds = "Bbrs" if child_dir == DirTTN.LEFT else "Bbls"  # The new `msg_tensor`
+
+        self._logger.debug(
+            f"Pushing msg_tensor ({msg_tensor.nbytes // 2**20} MiB) through node "
+            f"({common_ancestor_node.tensor.nbytes // 2**20} MiB) at {parent_bond}."
+        )
+
+
+        # Apply the contraction followed by a QR decomposition
+        common_ancestor_node.tensor, msg_tensor = contract_decompose(
+            f"{node_bonds},{msg_bonds}->{Q_bonds},{R_bonds}",
+            common_ancestor_node.tensor,
+            msg_tensor,
+            algorithm={"qr_method": tensor.QRMethod()},
+            options=options,
+            optimize={"path": [(0, 1)]},
+        )
+        # Update the canonical form of the node
+        if child_dir == DirTTN.LEFT:
+            common_ancestor_node.canonical_form = DirTTN.RIGHT
+        else:
+            common_ancestor_node.canonical_form = DirTTN.LEFT
+
+        # We must push the `msg_tensor` from the common ancestor to the leaf node
+        # containing `q1`.
+        bond_addresses = [
+            path_q1[:i] for i in range(len(common_path) + 1, len(path_q1) + 1)
+        ]
+        # Sanity checks:
+        assert all(len(root_path) != len(common_path) for root_path in bond_addresses)
+        assert len(bond_addresses[-1]) == len(path_q1)
+
+        # For all of these nodes; push `msg_tensor` through to their child bond
+        for child_bond in bond_addresses[1:]:  # Skip common ancestor: already pushed
+            child_dir = child_bond[-1]
+            parent_bond = child_bond[:-1]
+            node = self.nodes[parent_bond]
+
+            node_bonds = "lrp"
+            msg_bonds = "BbpP"
+            Q_bonds = "srP" if child_dir == DirTTN.LEFT else "lsP"
+            R_bonds = "Bbls" if child_dir == DirTTN.LEFT else "Bbrs"  # New `msg_tensor`
+
+            self._logger.debug(
+                f"Pushing msg_tensor ({msg_tensor.nbytes // 2**20} MiB) through node "
+                f"({node.tensor.nbytes // 2**20} MiB) at {parent_bond}."
+            )
+
+            # Apply the contraction followed by a QR decomposition
+            node.tensor, msg_tensor = contract_decompose(
+                f"{node_bonds},{msg_bonds}->{Q_bonds},{R_bonds}",
+                node.tensor,
+                msg_tensor,
+                algorithm={"qr_method": tensor.QRMethod()},
+                options=options,
+                optimize={"path": [(0, 1)]},
+            )
+            # Update the canonical form of the node
+            node.canonical_form = child_dir
+
+        # Finally, the `msg_tensor` is in the parent bond of the leaf node of `q1`.
+        # All we need to do is contract the `msg_tensor` into the leaf.
+        leaf_node = self.nodes[path_q1]
+        n_qbonds = len(leaf_node.tensor.shape) - 1  # Num of qubit bonds
+        aux_bonds = [chr(x) for x in range(n_qbonds)]
+        aux_bonds[bond_q1] = "b"  # Connect `b` to `q1`
+        leaf_bonds = "".join(aux_bonds) + "p"
+        msg_bonds = "BbpP"
+        aux_bonds[bond_q1] = "B"  # `B` becomes the new physical bond `q1`
+        result_bonds = "".join(aux_bonds) + "P"
+
+        # Apply the contraction
+        leaf_node.tensor = cq.contract(
+            f"{leaf_bonds},{msg_bonds}->{result_bonds}",
+            leaf_node.tensor,
+            msg_tensor,
+            options=options,
+            optimize={"path": [(0, 1)]},
+        )
+        # The leaf node lost its canonical form
+        leaf_node.canonical_form = None
+
+        # Truncate (if needed) bonds along the arc from `q1` to `q0`.
+        # We truncate in this direction to take advantage of the canonicalisation
+        # of the TTN we achieved while pushing the `msg_tensor` from `q0` to `q1`.
+        bonds_from_q1_to_ancestor = [
+            path_q1[:i] for i in reversed(range(len(common_path) + 1, len(path_q1) + 1))
+        ]
+        bonds_from_ancestor_to_q0 = [
+            path_q0[:i] for i in range(len(common_path) + 1, len(path_q0) + 1)
+        ]
+
+        if self._cfg.truncation_fidelity < 1:
+            # Truncate as much as possible before violating the truncation fidelity
+            self._fidelity_bound_sequential_weighted_truncation(
+                bonds_from_q1_to_ancestor, bonds_from_ancestor_to_q0
+            )
+
+        else:
+            # Truncate so that all bonds have dimension less or equal to chi
+            self._chi_sequential_truncation(
+                bonds_from_q1_to_ancestor, bonds_from_ancestor_to_q0
+            )
+
+        return self
+
+    def _fidelity_bound_sequential_weighted_truncation(
+        self,
+        bonds_from_q1_to_ancestor: list[RootPath],
+        bonds_from_ancestor_to_q0: list[RootPath],
+    ) -> None:
+        """Truncate as much as possible up to the truncation fidelity.
+
+        Our target is to assign a local truncation fidelity `f_i` to each bond `i` in
+        the input lists so that the lower bound of the fidelity satisfies:
+
+            self.fidelity * prod(f_i) < self.fidelity * truncation_fidelity         (A)
+
+        Let e_i = 1 - f_i, where we refer to `e_i` as the "truncation error at bond i".
+        We can use that when e_i is close to zero, the bound:
+
+            prod(1 - e_i)   >   1 - sum(e_i)                                        (B)
+
+        is fairly tight, with an inaccuracy of an additive O(e_i^2) term. Hence, for
+        simplicity we take prod(f_i) ~ 1 - sum(e_i). Let
+
+            `admissible_error`   =   1 - `truncation_fidelity`                 (C)
+
+        and assign each e_i = w_i * `admissible_error` where 0 < w_i < 1 is a weight
+        factor such that sum(w_i) = 1. Thus, if each bond `i` is truncated to a fidelity
+
+            f_i = 1 - w_i * `admissible_error`                                      (D)
+
+        then the total fidelity factor on the LHS of equation (A) should approximate
+        `truncation_fidelity`. There is risk of overshooting with truncation and
+        end up with a new `self.fidelity` slightly lower than the target, but this
+
+        should be fine in practice, since `self.fidelity` is a lower bound anyway.
+        Each of the `w_i` weight factors is assigned depending on the bond dimension,
+        with larger bonds given higher weight, so they are truncated more aggressively.
+
+        Args:
+            bonds_from_q1_to_ancestor: A list of bonds (each as their RootPath address).
+                These bonds will be truncated. The list must be ordered in such a way
+                that consecutive bonds share a common tensor and such that the first
+                bond in the list corresponds to the leaf node that `q0` is assigned to
+                and the last bond in the list corresponds to child bond of the common
+                ancestor between the leaves of `q0` and `q1`.
+            bonds_from_ancestor_q1: Same as above, but the list starts from the other
+                child bond of the common ancestor and ends at the leaf node that `q1`
+                is assigned to. Together, these two lists provide a path in the TTN
+                from the leaf node of `q0` to the leaf node of `q1`.
+        """
+        self._logger.debug("Starting sequential weighted truncation (fidelity bound).")
+        initial_fidelity = self.fidelity
+
+        options = {"handle": self._lib.handle, "device_id": self._lib.device_id}
+        admissible_error = 1 - self._cfg.truncation_fidelity
+
+        # Combine the two lists of bonds, but remember at which entry the direction
+        # of the path is switched from going towards root to going towards leaves.
+        truncation_bonds = bonds_from_q1_to_ancestor + bonds_from_ancestor_to_q0
+        switch_direction_at = len(bonds_from_q1_to_ancestor)
+        towards_root = True  # First half of truncation_bonds is path towards ancestor
+
+        # Obtain the dimension of each bond
+        dimensions = [
+            self.get_dimension(bond, DirTTN.PARENT) for bond in truncation_bonds
+        ]
+        # Assign the weight `w_i` of each bond.
+        # NOTE: currently uses w_i = dim_i / sum(dim_i), for no other reason that it is
+        #   simple. Better weight functions may exist and research on this is desirable.
+        weights = [dim / sum(dimensions) for dim in dimensions]
+        # Assign a fidelity `f_i` to each bond.
+        bond_fidelities = [1 - w * admissible_error for w in weights]
+
+        # Truncate each bond as much as possible up to its assigned bond fidelity
+        for i, bond_address in enumerate(truncation_bonds):
+            dimension_before = self.get_dimension(bond_address, DirTTN.PARENT)
+
+            # Canonicalise to this bond (unsafely, so we must reintroduce bond_tensor)
+            bond_tensor = self.canonicalise(bond_address, unsafe=True)
+
+            # Flip ``towards_root`` if we have reached the common ancestor
+            # i.e. if the ``bond_tensor`` needs to go towards a child tensor rather
+            # than towards the parent
+            if switch_direction_at == i:
+                towards_root = False
+
+            # Apply SVD decomposition to truncate as much as possible before exceeding
+            # a `discarded_weight_cutoff` of `1 - f_i`. Contract S directly into U/V and
+            # normalise the singular values so that the sum of its squares is equal
+            # to one (i.e. the TTN is a normalised state after truncation).
+            self._logger.debug(
+                f"Truncating at {bond_address} to target fidelity={bond_fidelities[i]}"
+            )
+
+            svd_method = tensor.SVDMethod(
+                abs_cutoff=self._cfg.zero,
+                discarded_weight_cutoff=1 - bond_fidelities[i],
+                partition="V" if towards_root else "U",  # Contract S to parent or child
+                normalization="L2",  # Sum of squares singular values must equal 1
+            )
+
+            # Apply the SVD decomposition using the configuration defined above
+            U, S, V, svd_info = tensor.decompose(
+                "cp->cs,sp",
+                bond_tensor,
+                method=svd_method,
+                options=options,
+                return_info=True,
+            )
+            assert S is None  # Due to "partition" option in SVDMethod
+
+            # discarded_weight is calculated within cuTensorNet as:
+            #                             sum([s**2 for s in S'])
+            #     discarded_weight = 1 - -------------------------
+            #                             sum([s**2 for s in S])
+            # where S is the list of original singular values and S' is the set of
+            # singular values that remain after truncation (before normalisation).
+            # It can be shown that the fidelity |<psi|phi>|^2 (for |phi> and |psi>
+            # unit vectors before and after truncation) is equal to 1 - disc_weight.
+            #
+            # We multiply the fidelity of the current step to the overall fidelity
+            # to keep track of a lower bound for the fidelity.
+            this_fidelity = 1.0 - svd_info.discarded_weight
+            self.fidelity *= this_fidelity
+            dimension_after = V.shape[0]
+
+            # Contract U and V into the TTN. This reintroduces the data of bond_tensor
+            # back into the TTN, as required by ``canonicalise(.., unsafe=True)``.
+            self._contract_decomp_bond_tensor_into_ttn(U, V, bond_address)
+
+            # The next node in the path towards qR loses its canonical form, since
+            # S was contracted to it (either via U or V)
+            if towards_root:
+                self.nodes[bond_address[:-1]].canonical_form = None
+            else:
+                self.nodes[bond_address].canonical_form = None
+
+            # Report to logger
+            self._logger.debug(f"Truncation done. Truncation fidelity={this_fidelity}")
+            self._logger.debug(
+                f"Reduced bond dimension from {dimension_before} to {dimension_after}."
+            )
+
+        self._logger.debug(
+            "Finished sequential weighted truncation (fidelity bound). "
+            f"Fidelity factor = {self.fidelity / initial_fidelity}"
+        )
+
+        # Sanity check: reached the common ancestor and changed direction
+        assert not towards_root
+
+    def _chi_sequential_truncation(
+        self,
+        bonds_from_q1_to_ancestor: list[RootPath],
+        bonds_from_ancestor_to_q0: list[RootPath],
+    ) -> None:
+        """Truncate all bonds in the input lists to have a dimension of chi or lower.
+
+        The lists of bonds are explored sequentially, truncating the bonds
+        one by one.
+
+        Args:
+            bonds_from_q1_to_ancestor: A list of bonds (each as their RootPath address).
+                These bonds will be truncated. The list must be ordered in such a way
+                that consecutive bonds share a common tensor and such that the first
+                bond in the list corresponds to the leaf node that `q0` is assigned to
+                and the last bond in the list corresponds to child bond of the common
+                ancestor between the leaves of `q0` and `q1`.
+            bonds_from_ancestor_q1: Same as above, but the list starts from the other
+                child bond of the common ancestor and ends at the leaf node that `q1`
+                is assigned to. Together, these two lists provide a path in the TTN
+                from the leaf node of `q0` to the leaf node of `q1`.
+        """
+        self._logger.debug("Starting sequential truncation (chi bound).")
+        initial_fidelity = self.fidelity
+
+        options = {"handle": self._lib.handle, "device_id": self._lib.device_id}
+
+        # Combine the two lists of bonds, but remember at which entry the direction
+        # of the path is switched from going towards root to going towards leaves.
+        truncation_bonds = bonds_from_q1_to_ancestor + bonds_from_ancestor_to_q0
+        switch_direction_at = len(bonds_from_q1_to_ancestor)
+        towards_root = True  # First half of truncation_bonds is path towards ancestor
+
+        for i, bond_address in enumerate(truncation_bonds):
+            dimension_before = self.get_dimension(bond_address, DirTTN.PARENT)
+
+            # Canonicalise to this bond (unsafely, so we must reintroduce bond_tensor)
+            bond_tensor = self.canonicalise(bond_address, unsafe=True)
+
+            # Flip ``towards_root`` if we have reached the common ancestor
+            # i.e. if the ``bond_tensor`` needs to go towards a child tensor rather
+            # than towards the parent
+            if switch_direction_at == i:
+                towards_root = False
+
+            # Apply SVD decomposition on bond_tensor and truncate up to
+            # `self._cfg.chi`. Ask cuTensorNet to contract S directly into U/V and
+            # normalise the singular values so that the sum of its squares is equal
+            # to one (i.e. the TTN is a normalised state after truncation).
+            self._logger.debug(
+                f"Truncating at {bond_address} to (or below) chosen chi={self._cfg.chi}"
+            )
+
+            svd_method = tensor.SVDMethod(
+                abs_cutoff=self._cfg.zero,
+                max_extent=self._cfg.chi,
+                partition="V" if towards_root else "U",  # Contract S to parent or child
+                normalization="L2",  # Sum of squares equal 1
+            )
+
+            U, S, V, svd_info = tensor.decompose(
+                "cp->cs,sp",
+                bond_tensor,
+                method=svd_method,
+                options=options,
+                return_info=True,
+            )
+            assert S is None  # Due to "partition" option in SVDMethod
+
+            # discarded_weight is calculated within cuTensorNet as:
+            #                             sum([s**2 for s in S'])
+            #     discarded_weight = 1 - -------------------------
+            #                             sum([s**2 for s in S])
+            # where S is the list of original singular values and S' is the set of
+            # singular values that remain after truncation (before normalisation).
+            # It can be shown that the fidelity |<psi|phi>|^2 (for |phi> and |psi>
+            # unit vectors before and after truncation) is equal to 1 - disc_weight.
+            #
+            # We multiply the fidelity of the current step to the overall fidelity
+            # to keep track of a lower bound for the fidelity.
+            this_fidelity = 1.0 - svd_info.discarded_weight
+            self.fidelity *= this_fidelity
+            dimension_after = V.shape[0]
+
+            # Contract U and V into the TTN. This reintroduces the data of bond_tensor
+            # back into the TTN, as required by ``canonicalise(.., unsafe=True)``.
+            self._contract_decomp_bond_tensor_into_ttn(U, V, bond_address)
+
+            # The next node in the path towards qR loses its canonical form, since
+            # S was contracted to it (either via U or V)
+            if towards_root:
+                self.nodes[bond_address[:-1]].canonical_form = None
+            else:
+                self.nodes[bond_address].canonical_form = None
+
+            # Report to logger
+            self._logger.debug(f"Truncation done. Truncation fidelity={this_fidelity}")
+            self._logger.debug(
+                f"Reduced bond dimension from {dimension_before} to {dimension_after}."
+            )
+
+        self._logger.debug(
+            "Finished sequential truncation (chi bound). "
+            f"Fidelity factor = {self.fidelity / initial_fidelity}"
+        )
+
+        # Sanity check: reached the common ancestor and changed direction
+        assert not towards_root
+
+    def _contract_decomp_bond_tensor_into_ttn(
+        self, U: cp.ndarray, V: cp.ndarray, bond_address: RootPath
+    ) -> None:
+        """Contracts a decomposed bond_tensor back into the TTN.
+
+        Args:
+            U: The tensor of the decomposition adjacent to the child node of the bond.
+            V: The tensor of the decomposition adjacent to the parent node of the bond.
+            bond_address: The address to the bond that was decomposed; explicitly, the
+                DirTTN.PARENT bond of the corresponding child node.
+        """
+        options = {"handle": self._lib.handle, "device_id": self._lib.device_id}
+
+        # Contract V to the parent node of the bond
+        direction = bond_address[-1]
+        if direction == DirTTN.LEFT:
+            indices = "lrp,sl->srp"
+        else:
+            indices = "lrp,sr->lsp"
+        self.nodes[bond_address[:-1]].tensor = cq.contract(
+            indices,
+            self.nodes[bond_address[:-1]].tensor,
+            V,
+            options=options,
+            optimize={"path": [(0, 1)]},
+        )
+
+        # Contract U to the child node of the bond
+        if self.nodes[bond_address].is_leaf:
+            n_qbonds = (
+                len(self.nodes[bond_address].tensor.shape) - 1
+            )  # Total number of physical bonds in this node
+            node_bonds = [f"q{x}" for x in range(n_qbonds)] + ["p"]
+        else:
+            node_bonds = ["l", "r", "p"]
+        result_bonds = node_bonds.copy()
+        result_bonds[-1] = "s"
+
+        self.nodes[bond_address].tensor = cq.contract(
+            self.nodes[bond_address].tensor,
+            node_bonds,
+            U,
+            ["p", "s"],
+            result_bonds,
+            options=options,
+            optimize={"path": [(0, 1)]},
+        )